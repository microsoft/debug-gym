from pathlib import Path
from unittest.mock import MagicMock, call, patch

import numpy as np
import pytest

from froggy.pond.entities import EvalOutput, Event, Observation
from froggy.pond.envs.env import EnvInfo, EventHooks, RepoEnv, TooledEnv
from froggy.pond.terminal import Terminal


@pytest.fixture
def env_mock():
    env = RepoEnv()
    return env


def test_seed(env_mock):
    seed_value = 42
    env_mock.seed(seed_value)
    # Check if the rng attribute is set to a numpy random state
    assert isinstance(env_mock.rng, np.random.RandomState)
    # Check if the random state is initialized with the correct seed
    expected_rng = np.random.RandomState(seed_value)
    state1 = env_mock.rng.get_state()
    state2 = expected_rng.get_state()
    assert state1[0] == state2[0]  # Check the algorithm
    np.testing.assert_array_equal(state1[1], state2[1])  # Check the state
    assert state1[2:] == state2[2:]  # Check the remaining elements


def test_add_tool(env_mock):
    tool = MagicMock()
    tool.name = "tool1"
    env_mock.add_tool(tool)
    assert "tool1" in env_mock.tools
    assert env_mock.tools["tool1"] == tool


def test_add_tool_existing(env_mock):
    tool = MagicMock()
    tool.name = "tool1"
    env_mock.add_tool(tool)
    with pytest.raises(ValueError):
        env_mock.add_tool(tool)


def test_has_tool(env_mock):
    tool = MagicMock()
    tool.name = "tool1"
    env_mock.add_tool(tool)
    assert env_mock.has_tool("tool1")
    assert not env_mock.has_tool("tool2")


def test_get_tool(env_mock):
    tool = MagicMock()
    tool.name = "tool1"
    env_mock.add_tool(tool)
    assert env_mock.get_tool("tool1") == tool


def test_get_triggered_tools(env_mock):
    tool1 = MagicMock()
    tool1.name = "tool1"
    tool2 = MagicMock()
    tool2.name = "tool2"
    env_mock.add_tool(tool1)
    env_mock.add_tool(tool2)
    _, triggered_tool = env_mock.get_triggered_tools("```tool1 arg1 arg2```")
    assert triggered_tool == [tool1, "arg1 arg2"]
    _, triggered_tool = env_mock.get_triggered_tools("```tool2```")
    assert triggered_tool == [tool2, ""]
    # Test with invalid action
    error, triggered_tool = env_mock.get_triggered_tools("```tool3```")
    assert error == "Unregistered tool: tool3"
    assert triggered_tool is None


def test_tool_names(env_mock):
    tool1 = MagicMock()
    tool1.name = "tool1"
    tool2 = MagicMock()
    tool2.name = "tool2"
    env_mock.add_tool(tool1)
    env_mock.add_tool(tool2)
    assert env_mock.tool_names == "```tool1```, ```tool2```"


def test_tool_instructions(env_mock):
    tool1 = MagicMock()
    tool1.name = "tool1"
    tool1.instructions = "instructions1"
    tool2 = MagicMock()
    tool2.name = "tool2"
    tool2.instructions = "instructions2"
    env_mock.add_tool(tool1)
    env_mock.add_tool(tool2)
    assert env_mock.tool_instructions == {
        "tool1": "instructions1",
        "tool2": "instructions2",
    }


@patch("tempfile.TemporaryDirectory")
@patch("atexit.register")
def test_setup_workspace(mock_atexit_register, mock_tempdir, tmp_path):
    path_dir = tmp_path / "pathdir"
    path_dir.mkdir()
    file_content = 'print("Hello, World!")'
    with open(path_dir / "file.py", "w") as f:
        f.write(file_content)
    working_dir = tmp_path / "tempdir"
    working_dir.mkdir()
    mock_tempdir.return_value.name = str(working_dir)
    repo_env = RepoEnv(run_timeout=10, dir_tree_depth=2, auto_view_change=True)
    repo_env.setup_workspace(
        path=str(path_dir),
        entrypoint="python",
        readonly_patterns=["readonly_pattern"],
    )

    assert repo_env.path == path_dir
    assert repo_env.working_dir == working_dir
    assert repo_env.tempdir.startswith("RepoEnv-")
    with open(working_dir / "file.py", "r") as f:
        assert f.read() == file_content
    mock_atexit_register.assert_called_once_with(repo_env.tempdir.cleanup)


@patch("tempfile.TemporaryDirectory")
@patch("atexit.register")
@patch("shutil.copytree")
def test_setup_workspace_with_none_path(
    mock_copytree, mock_atexit_register, mock_tempdir
):
    repo_env = RepoEnv(run_timeout=10, dir_tree_depth=2, auto_view_change=True)
    repo_env.setup_workspace(None, "/bin/bash")

    assert repo_env.path is None
    mock_tempdir.assert_not_called()
    mock_copytree.assert_not_called()
    mock_atexit_register.assert_not_called()


@patch("tempfile.TemporaryDirectory")
def test_cleanup_workspace(mock_tempdir):
    mock_tempdir_instance = MagicMock()
    mock_tempdir.return_value = mock_tempdir_instance
    env = RepoEnv()
    env.tempdir = mock_tempdir_instance
    env.cleanup_workspace()

    mock_tempdir_instance.cleanup.assert_called_once()


def test_instructions():
    tool1 = MagicMock()
    tool1.name = "tool1"
    tool1.instructions = "instructions1"
    tool2 = MagicMock()
    tool2.name = "tool2"
    tool2.instructions = "instructions2"

    env = RepoEnv()
    env.add_tool(tool1)
    env.add_tool(tool2)

    expected_instructions = {
        "Available tools to solve the problem": {
            "tool1": "instructions1",
            "tool2": "instructions2",
        },
        "Available commands": "```tool1```, ```tool2```",
    }

    instructions = env.instructions
    assert instructions == expected_instructions


@pytest.fixture
def env(tmp_path):
    tmp_path = Path(tmp_path)
    repo_path = tmp_path / "repo"
    repo_path.mkdir()
    subdir_path = repo_path / "subdir"
    subdir_path.mkdir()
    (repo_path / "file1.txt").touch()
    (repo_path / "file2.txt").touch()
    (subdir_path / "subfile1.txt").touch()

    env = RepoEnv(path=repo_path, dir_tree_depth=2)
    return env


def test_restore(env):
    # Change the content of a file
    file1 = env.working_dir / "file1.txt"
    with open(file1, "w") as f:
        f.write("Hello, World!")

    def hash_file(file):
        with open(file, "rb") as f:
            return hash(f.read())

    assert hash_file(env.path / "file1.txt") != hash_file(file1)
    env.restore()
    assert hash_file(env.path / "file1.txt") == hash_file(file1)


def test_display_files(env):
    result = env.display_files()
    assert result == (
        "Listing files in the current working directory. (ro) indicates read-only files. Max depth: 2.\n"
        f"{env.working_dir}/\n"
        "|-- file1.txt\n"
        "|-- file2.txt\n"
        "|-- subdir/\n"
        "  |-- subfile1.txt"
    )


@patch("froggy.pond.utils.show_line_number")
def test_current_code_with_line_number(mock_show_line_number):
    mock_show_line_number.return_value = "1    def foo():\n2        return 42"
    env = RepoEnv(path=".")
    env.current_file = "file.py"
    env.current_file_content = "def foo():\n    return 42"

    result = env.current_code_with_line_number()
    expected_result = {
        "File name": "file.py",
        "Content": "\n     1 def foo():\n     2     return 42\n",
    }
    assert result == expected_result


@patch.object(RepoEnv, "get_triggered_tools")
@patch.object(RepoEnv, "get_tool")
@patch.object(RepoEnv, "has_tool", return_value=False)
@patch.object(RepoEnv, "eval")
@patch.object(RepoEnv, "display_files")
@patch.object(RepoEnv, "current_code_with_line_number")
def test_step(
    mock_current_code_with_line_number,
    mock_display_files,
    mock_eval,
    mock_has_tool,
    mock_get_tool,
    mock_get_triggered_tools,
):
    mock_pdb_tool = MagicMock()
    observation = Observation("pdb", "PDB tool used")
    mock_pdb_tool.return_value = observation
    mock_pdb_tool.rewrite_success = True
    mock_pdb_tool.current_frame_file = "file.py"
    mock_pdb_tool.pdb_obs = "PDB started"
    mock_get_tool.return_value = None
    mock_display_files.return_value = "file list"
    mock_current_code_with_line_number.return_value = "code with line numbers"

    env = RepoEnv(path=".")
<<<<<<< HEAD
    env.last_eval_output = EvalOutput(success=False, output="1 failed, 0 passed")
=======
    env.last_eval = EvalOutput(success=False, output="1 failed, 0 passed")
>>>>>>> d802c145
    mock_get_triggered_tools.return_value = [mock_pdb_tool]
    mock_get_triggered_tools.return_value = None, [mock_pdb_tool, "b 10"]

    infos = env.step("```pdb b 10```")

    mock_get_triggered_tools.assert_called_once_with("```pdb b 10```")
    mock_pdb_tool.assert_called_once_with("b 10")
    assert infos.step_observation == observation
    assert infos.score == 0
    assert not infos.done
    assert isinstance(infos, EnvInfo)


def test_directory_tree(tmp_path):
    tmp_path = Path(tmp_path)
    repo_path = tmp_path / "repo"
    repo_path.mkdir()
    subdir_path = repo_path / "subdir"
    subdir_path.mkdir()
    (repo_path / "file1.txt").touch()
    (repo_path / "file2.txt").touch()
    (subdir_path / "subfile1.txt").touch()

    env = RepoEnv(path=repo_path, dir_tree_depth=3)
    result = env.directory_tree()
    expected_result = (
        f"{env.working_dir}/\n"
        "|-- file1.txt\n"
        "|-- file2.txt\n"
        "|-- subdir/\n"
        "  |-- subfile1.txt"
    )
    assert result == expected_result


@patch.object(Terminal, "run", return_value=(False, "1 failed, 0 passed"))
@patch.object(RepoEnv, "get_tool")
def test_reset(
    mock_get_tool,
    mock_eval,
    env,
):
    mock_pdb_tool = MagicMock()
    mock_pdb_tool.start_pseudo_terminal.return_value = None
    mock_pdb_tool.pdb_obs = "PDB started"
    mock_get_tool.return_value = mock_pdb_tool
    infos = env.reset()

    mock_eval.assert_called_once()
    assert env.current_file is None
    assert env.current_file_content is None
    assert env.current_breakpoints_state == {}
    assert env.rewrite_counter == 0
    assert infos == EnvInfo(
        step_observation=Observation(source="env", observation="1 failed, 0 passed"),
        all_observations=[Observation(source="env", observation="1 failed, 0 passed")],
        eval_observation=Observation(source="env", observation="1 failed, 0 passed"),
        dir_tree=f"""Listing files in the current working directory. (ro) indicates read-only files. Max depth: 2.
{env.tempdir.name}/
|-- file1.txt
|-- file2.txt
|-- subdir/
  |-- subfile1.txt""",
        current_code_with_line_number="You are currently not working in a file. You can use ```view path/to/file.py``` to navigate to a file first.",
        current_breakpoints="No breakpoints are set.",
        action=None,
        instructions={
            "Available tools to solve the problem": {},
            "Available commands": "",
        },
        score=0,
        max_score=1,
        done=False,
        rewrite_counter=0,
        tools={},
    )


def test_overwrite_file(env):
    filepath = "file.py"
    content = 'print("Hello, World!")'
    env.overwrite_file(filepath, content)

    with open(env.working_dir / filepath, "r") as f:
        assert f.read() == content


def test_patch(env):
    # Change the content of a file
    file1 = env.working_dir / "file1.txt"
    with open(file1, "w") as f:
        f.write("Hello, World!")

    result = env.patch
    expected = (
        f"diff --git a{env.path}/file1.txt b{env.path}/file1.txt\n"
        "index e69de29..b45ef6f 100644\n"
        f"--- a{env.path}/file1.txt\n"
        f"+++ b{env.path}/file1.txt\n"
        "@@ -0,0 +1 @@\n"
        "+Hello, World!\n"
        "\\ No newline at end of file\n"
    )
    assert result == expected


def test_eval_success(tmp_path):
    working_dir = str(tmp_path)
    # create a dummy file
    with open(tmp_path / "file.py", "w") as f:
        f.write("print('Hello, World!')")
    env = RepoEnv(path=working_dir, entrypoint="python file.py")
    output = env.eval()
    assert output == EvalOutput(success=True, output="Hello, World!")


def test_eval_timeout(tmp_path):
    working_dir = str(tmp_path)
    # runs for longer than the timeout
    with open(tmp_path / "file.py", "w") as f:
        f.write("import time; time.sleep(5)")
    env = RepoEnv(path=working_dir, entrypoint="python file.py", run_timeout=1)
    output = env.eval()
    assert output == EvalOutput(success=False, output="Timeout expired.")


def test_event_hooks_initialization():
    event_hooks = EventHooks()
    assert set(event_hooks.event_listeners.keys()) == set(Event)
    for e in Event:
        assert event_hooks.event_listeners[e] == []


def test_event_hooks_subscribe():
    class ToolMock:
        def on_env_start(self):
            pass

    event_hooks = EventHooks()
    subscriber = ToolMock()
    event_hooks.subscribe(Event.ENV_START, subscriber)
    assert subscriber in event_hooks.event_listeners[Event.ENV_START]


def test_event_hooks_subscribe_invalid_subscriber():
    class InvalidToolMock:
        pass

    event_hooks = EventHooks()
    subscriber = InvalidToolMock()
    with pytest.raises(ValueError, match="Tool does not implement method on_env_start"):
        event_hooks.subscribe(Event.ENV_START, subscriber)
    assert subscriber not in event_hooks.event_listeners[Event.ENV_START]


def test_event_hooks_subscribe_invalid_event():
    class ToolMock:
        def invalid(self):
            pass

    event_hooks = EventHooks()
    subscriber = ToolMock()
    with pytest.raises(ValueError, match="Unknown event type: invalid"):
        event_hooks.subscribe("invalid", subscriber)
    assert "invalid" not in event_hooks.event_listeners


def test_event_hooks_unsubscribe():
    event_hooks = EventHooks()
    subscriber = MagicMock()
    assert subscriber not in event_hooks.event_listeners[Event.ENV_START]
    event_hooks.subscribe(Event.ENV_START, subscriber)
    assert subscriber in event_hooks.event_listeners[Event.ENV_START]
    event_hooks.unsubscribe(Event.ENV_START, subscriber)
    assert subscriber not in event_hooks.event_listeners[Event.ENV_START]


def test_event_hooks_notify():
    event_hooks = EventHooks()
    subscriber = MagicMock()
    an_observation = Observation("mock", "observation")
    subscriber.on_env_start.return_value = an_observation
    event_hooks.subscribe(Event.ENV_START, subscriber)
    observations = event_hooks.notify(Event.ENV_START)
    assert observations == [an_observation]
    subscriber.on_env_start.assert_called_once()


def test_current_breakpoints_no_breakpoints():
    env = RepoEnv()
    env.current_breakpoints_state = {}
    result = env.current_breakpoints()
    assert result == "No breakpoints are set."


def test_current_breakpoints_with_breakpoints(tmp_path):
    env = RepoEnv()
    env.current_breakpoints_state = {
        "file1.py|||10": "b file1.py:10",
        "file1.py|||20": "b file1.py:20",
        "file1.py|||30": "b file1.py:30",
        "file2.py|||15": "b file2.py:15",
    }
    result = env.current_breakpoints()
    expected_result = (
        "line 10 in file1.py\n"
        "line 20 in file1.py\n"
        "line 30 in file1.py\n"
        "line 15 in file2.py"
    )
    assert result == expected_result


def test_queue_and_process_events():
    env = TooledEnv()
    obs1 = Observation("tool1", "obs1")
    obs2 = Observation("tool2", "obs2")

    # Queue some test events
    env.queue_event(Event.ENV_START, "source1", arg1="val1")
    env.queue_event(Event.ENV_RESET, "source2", arg2="val2")
    assert len(env.event_queue) == 2

    # Patch the notify method to return some observations
    with patch.object(EventHooks, "notify", return_value=[obs1, obs2]) as mock:
        observations = env.process_events()

    # Verify events were processed
    assert observations == [obs1, obs2, obs1, obs2]
    assert env.all_observations == [obs1, obs2, obs1, obs2]
    assert env.event_queue == []

    # Verify notify was called with correct args
    expected_calls = [
        call(event=Event.ENV_START, source="source1", arg1="val1"),
        call(event=Event.ENV_RESET, source="source2", arg2="val2"),
    ]
    mock.assert_has_calls(expected_calls)<|MERGE_RESOLUTION|>--- conflicted
+++ resolved
@@ -260,11 +260,7 @@
     mock_current_code_with_line_number.return_value = "code with line numbers"
 
     env = RepoEnv(path=".")
-<<<<<<< HEAD
-    env.last_eval_output = EvalOutput(success=False, output="1 failed, 0 passed")
-=======
     env.last_eval = EvalOutput(success=False, output="1 failed, 0 passed")
->>>>>>> d802c145
     mock_get_triggered_tools.return_value = [mock_pdb_tool]
     mock_get_triggered_tools.return_value = None, [mock_pdb_tool, "b 10"]
 
