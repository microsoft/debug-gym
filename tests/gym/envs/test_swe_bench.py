import pytest
from anyio import Path

from debug_gym.agents.solution_agent import AgentSolution
from debug_gym.gym.entities import Observation
from debug_gym.gym.tools.tool import ToolCall
from debug_gym.gym.tools.toolbox import Toolbox


@pytest.if_docker_running
def test_instructions(get_swe_bench_env):
    env = get_swe_bench_env()
    assert env.instructions == env.task_data["problem_statement"]


@pytest.if_docker_running
def test_reset_and_step(get_swe_bench_env):
    env = get_swe_bench_env()
    env.add_tool(Toolbox.get_tool("eval"))
    env_info = env.reset()

    assert env.instructions == env_info.step_observation.observation
    assert "short test summary info" in env_info.eval_observation.observation
    assert env_info.score == env.score == 0
    assert env_info.max_score == env.max_score == len(env.fail_to_pass) == 1
    assert not env_info.terminated
    assert not env_info.resolved
    assert not env.terminated
    assert not env.resolved

    tool_call = ToolCall(id="listdir_id", name="listdir", arguments={})
    env_info = env.step(tool_call)
    assert env_info.step_observation == Observation(
        source="env",
        observation="Unregistered tool: listdir",
    )

    view_tool = Toolbox.get_tool("listdir")
    env.add_tool(view_tool)

    env_info = env.step(tool_call)
    assert env_info.step_observation.source == "listdir"
    listdir_start = f"""{env.working_dir}/
|-- CHANGES.rst
|-- CITATION
|-- CODE_OF_CONDUCT.md
|-- CONTRIBUTING.md
|-- GOVERNANCE.md
|-- LICENSE.rst
|-- MANIFEST.in
|-- README.rst
|-- astropy/
|-- cextern/
|-- codecov.yml
|-- conftest.py
|-- docs/
|-- examples/
|-- licenses/
|-- pip-requirements
|-- pyproject.toml
|-- setup.cfg
|-- setup.py*
|-- tox.ini"""
    assert env_info.step_observation.observation.startswith(listdir_start)


@pytest.if_docker_running
def test_readonly_file(get_swe_bench_env):
    env = get_swe_bench_env()
    env_info = env.reset(options={"task_name": "astropy__astropy-14096"})
    test_filename = Path("/testbed/astropy/coordinates/tests/test_sky_coord.py")
    assert str(test_filename).replace("/testbed/", "") in env.test_directives
    assert env.workspace._is_readonly_func(test_filename)
    assert not env.workspace._is_readonly_func(test_filename.parent)

    env.add_tool(Toolbox.get_tool("view"))
    tool_call = ToolCall(
        id="view_id", name="view", arguments={"path": str(test_filename)}
    )
    env_info = env.step(tool_call)
    assert env_info.step_observation.source == "view"
    assert (
        f"Viewing `{test_filename}`"
        in env_info.step_observation.observation.splitlines()[0]
    )
    assert (
        "The file is read-only."
        in env_info.step_observation.observation.splitlines()[0]
    )

    env.add_tool(Toolbox.get_tool("listdir"))
    tool_call = ToolCall(
        id="listdir_id", name="listdir", arguments={"path": str(test_filename.parent)}
    )
    env_info = env.step(tool_call)
    assert env_info.step_observation.source == "listdir"
    assert "|-- test_sky_coord.py (read-only)" in env_info.step_observation.observation


def test_load_dataset(get_swe_bench_env):
    env = get_swe_bench_env()

    dataset = env.load_dataset()
    task_name = "astropy__astropy-14096"
    assert task_name in dataset

    task_data = next(iter(dataset.values()))
    assert sorted(task_data.keys()) == sorted(
        [
            "repo",
            "env_type",
            "instance_id",
            "base_commit",
            "patch",
            "test_patch",
            "problem_statement",
            "hints_text",
            "created_at",
            "version",
            "FAIL_TO_PASS",
            "PASS_TO_PASS",
            "environment_setup_commit",
            "difficulty",
        ]
    )


def test_setup_task(get_swe_bench_env):
    env = get_swe_bench_env()
    task_name = "astropy__astropy-14096"
    assert env.task_name == task_name
    env.setup_task()
    assert env.repo == "astropy/astropy"
    assert env.version == "5.1"
    assert env.package_name == "astropy"
    assert (
        env.base_image == "swebench/sweb.eval.x86_64.astropy_1776_astropy-14096:latest"
    )


@pytest.if_docker_running
def test_setup_terminal(get_swe_bench_env):
    env = get_swe_bench_env()
    task_name = "astropy__astropy-14096"
    env.reset()
    _, git_logs = env.terminal.run("git log -n 4")
    assert env.base_commit in git_logs
    assert f"Applying test patch for {task_name}" not in git_logs

    # Check that the gold test patch has not been applied.
    _, code_diff = env.terminal.run("git diff")
    for test_directive in env.test_directives:
        assert test_directive not in code_diff

    # The test patch will be applied during eval.
    eval_output = env.eval()
    env.max_score = env.calculate_max_score(eval_output)
    score = env.calculate_score(eval_output)
    assert score < env.max_score
    assert score == 0

    # But after calling eval, the gold test patch is removed.
    _, code_diff = env.terminal.run("git diff")
    for test_directive in env.test_directives:
        assert test_directive not in code_diff


@pytest.if_docker_running
def test_patch_property(tmp_path, get_swe_bench_env):
    """Test the patch property that generates git diff output."""
    env = get_swe_bench_env()

    # Reset with a task to set up the environment
    env.reset()

    # Initially, there should be no changes (empty patch)
    initial_patch = env.patch
    assert initial_patch == "", f"Expected empty patch initially, got: {initial_patch}"

    # Create a test file with some content
    test_dir = str(tmp_path)
    test_file = tmp_path / "test_patch_file.py"
    test_content = """def hello_world():
    print("Hello, World!")
    return "success"
"""
    test_file.write_text(test_content)
    env.workspace.copy_content(test_dir)

    # Add the file to git
    env.terminal.run(f"git add {test_file.name}")
    env.terminal.run("git commit -m 'Add test file'")

    # Now modify the file
    modified_content = """def hello_world():
    print("Hello, Modified World!")
    return "modified"

def new_function():
    return "new"
"""
    env.workspace.write_file(test_file.name, modified_content)

    # Get the patch
    patch = env.patch

    # Verify patch contains expected changes
    assert patch != "", "Patch should not be empty after file modification"
    assert "test_patch_file.py" in patch, "Patch should reference the modified file"
    assert "Hello, World!" in patch, "Patch should contain old content"
    assert "Hello, Modified World!" in patch, "Patch should contain new content"
    assert "-" in patch and "+" in patch, "Patch should contain diff markers"

    # Test edge case: deleted file
    test_file.unlink()
    patch_with_deletion = env.patch
    assert "test_patch_file.py" in patch_with_deletion
    assert "deleted file" in patch_with_deletion.lower() or "---" in patch_with_deletion


@pytest.if_docker_running
def test_apply_gold_patch(get_swe_bench_env):
    env = get_swe_bench_env()
    env.add_tool(Toolbox.get_tool("eval"))
    env_info = env.reset()

    assert not env_info.terminated
    assert not env_info.resolved
    assert env_info.score == env.score == 0

    env.apply_gold_patch()
    env_info = env.step(ToolCall(id="eval_id", name="eval", arguments={}))
    assert env_info.step_observation.source == "eval"
    assert env_info.score == env_info.max_score


@pytest.if_docker_running
def test_running_solution_agent(get_swe_bench_env, tmp_path):
    env = get_swe_bench_env()
<<<<<<< HEAD
    # AgentArgs requires at least random_seed, max_steps, and max_rewrite_steps.
=======
>>>>>>> 8b3747fa
    # Provide a minimal agent config for the SolutionAgent run.
    config = {
        "output_path": str(tmp_path),
        "random_seed": 0,
        # Optional values that BaseAgent.run would use; harmless to include here.
        "max_steps": 1,
    }
    for tool_name in ["pdb", "submit"]:
        env.add_tool(Toolbox.get_tool(tool_name))
    agent = AgentSolution(agent_args=config, llm=None, logger=env.logger)
    env.reset()
    success = agent.run(env)
    assert success


@pytest.if_docker_running
def test_debug_entrypoint_contains_pdb(get_swe_bench_env):
    """Ensure the environment's debug_entrypoint includes '-m pdb' for interactive debugging."""
    env = get_swe_bench_env()
    env.reset()
    assert (
        "python -m pdb" in env.debug_entrypoint
    ), f"Expected '-m pdb' in debug_entrypoint, got: {env.debug_entrypoint}"


@pytest.if_docker_running
def test_setup_terminal_debug_mode(get_swe_bench_debug_env):
    env = get_swe_bench_debug_env()
    task_name = "astropy__astropy-14096"
    env.reset()
    _, git_logs = env.terminal.run("git log -n 4")
    assert env.base_commit in git_logs
    assert f"Applying test patch for {task_name}" in git_logs

    _, git_diff = env.terminal.run("git show HEAD", strip_output=False)
    git_diff = git_diff[git_diff.index("diff --git") :]


@pytest.if_docker_running
def test_running_solution_agent_in_debug_mode(get_swe_bench_debug_env, tmp_path):
    env = get_swe_bench_debug_env()
<<<<<<< HEAD
    # AgentArgs requires at least random_seed, max_steps, and max_rewrite_steps.
=======
>>>>>>> 8b3747fa
    # Provide a minimal agent config for the SolutionAgent run.
    config = {
        "output_path": str(tmp_path),
        "random_seed": 0,
        # Optional values that BaseAgent.run would use; harmless to include here.
        "max_steps": 1,
    }
    for tool_name in ["pdb", "eval", "submit"]:
        env.add_tool(Toolbox.get_tool(tool_name))
    agent = AgentSolution(agent_args=config, llm=None, logger=env.logger)
    env.reset()
    success = agent.run(env)
    assert success<|MERGE_RESOLUTION|>--- conflicted
+++ resolved
@@ -237,10 +237,7 @@
 @pytest.if_docker_running
 def test_running_solution_agent(get_swe_bench_env, tmp_path):
     env = get_swe_bench_env()
-<<<<<<< HEAD
     # AgentArgs requires at least random_seed, max_steps, and max_rewrite_steps.
-=======
->>>>>>> 8b3747fa
     # Provide a minimal agent config for the SolutionAgent run.
     config = {
         "output_path": str(tmp_path),
@@ -282,10 +279,7 @@
 @pytest.if_docker_running
 def test_running_solution_agent_in_debug_mode(get_swe_bench_debug_env, tmp_path):
     env = get_swe_bench_debug_env()
-<<<<<<< HEAD
     # AgentArgs requires at least random_seed, max_steps, and max_rewrite_steps.
-=======
->>>>>>> 8b3747fa
     # Provide a minimal agent config for the SolutionAgent run.
     config = {
         "output_path": str(tmp_path),
