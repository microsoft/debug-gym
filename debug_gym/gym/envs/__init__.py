--- conflicted
+++ resolved
@@ -1,10 +1,7 @@
 from debug_gym.gym.envs.aider import AiderBenchmarkEnv
 from debug_gym.gym.envs.env import RepoEnv, TooledEnv
-<<<<<<< HEAD
 from debug_gym.gym.envs.free_env import FreeEnv
-=======
 from debug_gym.gym.envs.local import LocalEnv
->>>>>>> 8985b50f
 from debug_gym.gym.envs.mini_nightmare import MiniNightmareEnv
 from debug_gym.gym.envs.r2egym import R2EGymEnv
 from debug_gym.gym.envs.swe_bench import SWEBenchEnv
@@ -16,6 +13,7 @@
     "AiderBenchmarkEnv",
     "RepoEnv",
     "TooledEnv",
+    "FreeEnv",
     "LocalEnv",
     "MiniNightmareEnv",
     "R2EGymEnv",
