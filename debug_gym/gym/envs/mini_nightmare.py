--- conflicted
+++ resolved
@@ -1,11 +1,5 @@
-<<<<<<< HEAD
-import os
-import subprocess
-from os.path import join as pjoin
-=======
 import tempfile
 from pathlib import Path
->>>>>>> c1b4220c
 
 import debug_gym.gym.utils as utils
 from debug_gym.constants import DEBUG_GYM_CACHE_DIR
@@ -62,11 +56,7 @@
 
 
 class MiniNightmareEnv(RepoEnv):
-<<<<<<< HEAD
-    REPO_URL = "https://github.com/microsoft/debug-gym"
-=======
     DATA_URL = "https://github.com/microsoft/debug-gym/releases/download/1.0.0/mini_nightmare.zip"
->>>>>>> c1b4220c
     DATA_PATH = DEBUG_GYM_CACHE_DIR / "mini_nightmare"
     TASK_NAMES = [
         "config",
@@ -96,21 +86,11 @@
 
     @property
     def instructions(self) -> str:
-<<<<<<< HEAD
-        return self.current_sample["instructions"]
-
-    def __init__(
-        self, entrypoint: str = "python -m pytest --tb=no -s test.py", **kwargs
-    ):
-        self._entrypoint = entrypoint
-        super().__init__(entrypoint=entrypoint, **kwargs)
-=======
         return (
             "The program doesn't behave as intended."
             " Investigate the repository, figure out the root cause, then rewrite the code to fix the issue."
             " Beaware that the bug may not be in the code you initially see."
         )
->>>>>>> c1b4220c
 
     def calculate_max_score(self, eval_output: EvalOutput) -> int:
         return utils.extract_max_score_from_pytest_output(eval_output.output)
@@ -124,55 +104,6 @@
         self.last_eval = EvalOutput(success, output)
         return self.last_eval
 
-<<<<<<< HEAD
-    def reset(self, *, options: dict = None):
-        self.close()  # Close previous task if any.
-
-        options = options or {}
-        self.current_sample = self.dataset[options["task_name"]]
-        directory = self.current_sample["base_directory"]
-        self.setup_workspace(directory, entrypoint=self._entrypoint)
-        infos = super().reset(options=options)
-        return infos
-
-    def load_dataset(self, problems: str | list[str] | None = None):
-        if not os.path.exists(self.DATA_PATH):
-            # Download this folder and subfolder https://github.com/microsoft/debug-gym/tree/main/data
-            os.makedirs(self.DATA_PATH, exist_ok=True)
-            cwd = str(self.DATA_PATH)
-            subprocess.run(["git", "init"], cwd=cwd, check=True)
-            subprocess.run(
-                ["git", "remote", "add", "origin", self.REPO_URL], cwd=cwd, check=True
-            )
-            subprocess.run(
-                ["git", "config", "core.sparseCheckout", "true"], cwd=cwd, check=True
-            )
-            sparse_checkout_file = os.path.join(cwd, ".git", "info", "sparse-checkout")
-            with open(sparse_checkout_file, "w") as f:
-                f.write("data/mini_nightmare/\n")
-            subprocess.run(["git", "pull", "origin", "main"], cwd=cwd, check=True)
-            # Move all files from data/mini_nightmare to the current directory
-            subprocess.run(
-                "mv data/mini_nightmare/* .", cwd=cwd, check=True, shell=True
-            )
-            # Remove the data directory
-            subprocess.run(["rm", "-rf", "data"], cwd=cwd, check=True)
-
-        # Check if all tasks have the required files
-        for task_name in self.TASK_NAMES:
-            assert os.path.exists(
-                pjoin(self.DATA_PATH, task_name, "test.py")
-            ), f"Task {task_name} missing test.py file."
-            assert os.path.exists(
-                pjoin(self.DATA_PATH, task_name, task_name + "_code.py")
-            ), f"Task {task_name} missing {task_name}_code.py file."
-            assert os.path.exists(
-                pjoin(self.DATA_PATH, task_name, ".debugignore")
-            ), f"Task {task_name} missing .debugignore file."
-            assert os.path.exists(
-                pjoin(self.DATA_PATH, task_name, ".debugreadonly")
-            ), f"Task {task_name} missing .debugreadonly file."
-=======
     def setup_task(self, task_name: str, options: dict = None):
         if task_name not in self.dataset:
             raise ValueError(f"Task {task_name} not found in the dataset.")
@@ -215,7 +146,6 @@
                 self.DATA_URL, self.DATA_PATH, f"Downloading mini-nightmare dataset."
             )
             utils.unzip(zipped_data, dst=self.DATA_PATH.parent)
->>>>>>> c1b4220c
 
         dataset = {}
         for task_name in self.TASK_NAMES:
