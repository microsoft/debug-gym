--- conflicted
+++ resolved
@@ -304,19 +304,12 @@
         """Resets the environment and returns eval as the initial observation."""
         options = options if options is not None else {}
         self.logger.debug("Resetting environment")
-<<<<<<< HEAD
-        self.close()  # Clean up previous workspace and terminal.
-        self.setup_task(task_name=options.get("task_name"), options=options)
-        self.setup_workspace()
-        self.setup_terminal()
-=======
         if options.get("reset_runtime", True):
             self.close()  # Clean up previous workspace and terminal.
             self.setup_task()
             self.setup_workspace()
             self.setup_terminal()
 
->>>>>>> 8985b50f
         self._reset_env_state()
 
         # Notify all tools that the environment is reset and get their observations
