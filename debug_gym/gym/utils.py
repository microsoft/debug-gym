--- conflicted
+++ resolved
@@ -16,11 +16,7 @@
 def filter_non_utf8(text):
     """Filter out non-UTF-8 characters from text."""
     if not text:
-<<<<<<< HEAD
-        return
-=======
         return None
->>>>>>> 81074d22
     if isinstance(text, str):
         return text.encode("utf-8", errors="ignore").decode("utf-8")
     return text
