--- conflicted
+++ resolved
@@ -552,17 +552,36 @@
         for attempt in range(max_retries):
             # Generate a new pod name for each attempt to avoid sandbox conflicts
             pod_name = _clean_for_kubernetes(
-<<<<<<< HEAD
                 self._pod_name or f"dbg-gym.{self.task_name}.{str(uuid.uuid4())[:8]}"
-=======
-                self._pod_name or f"dbg-gym-{self.task_name}-{str(uuid.uuid4())[:8]}"
->>>>>>> 8985b50f
             )
             self.logger.debug(
                 f"Setting up pod {pod_name} (attempt {attempt + 1}/{max_retries}) "
                 f"with image: {self.registry}{self.base_image}"
             )
-<<<<<<< HEAD
+
+            # set image pull secrets, don't override imagePullSecrets
+            if self.image_pull_secret and not "imagePullSecrets" in pod_spec_kwargs:
+                pod_spec_kwargs["imagePullSecrets"] = [{"name": self.image_pull_secret}]
+
+            # set in node constraint, don't override affinity
+            if self.in_node_constraint and not "affinity" in pod_spec_kwargs:
+                pod_spec_kwargs["affinity"] = {
+                    "nodeAffinity": {
+                        "requiredDuringSchedulingIgnoredDuringExecution": {
+                            "nodeSelectorTerms": [
+                                {
+                                    "matchExpressions": [
+                                        {
+                                            "key": "kubernetes.io/hostname",
+                                            "operator": "In",
+                                            "values": [os.environ["HOSTNAME"]],
+                                        }
+                                    ]
+                                }
+                            ]
+                        }
+                    }
+                }
 
             # Create pod specification for Kubernetes.
             pod_body = {
@@ -609,78 +628,6 @@
                 self.logger.debug(f"{self.pod} started successfully.")
                 return  # Success, exit the retry loop
 
-=======
-
-            # set image pull secrets, don't override imagePullSecrets
-            if self.image_pull_secret and not "imagePullSecrets" in pod_spec_kwargs:
-                pod_spec_kwargs["imagePullSecrets"] = [{"name": self.image_pull_secret}]
-
-            # set in node constraint, don't override affinity
-            if self.in_node_constraint and not "affinity" in pod_spec_kwargs:
-                pod_spec_kwargs["affinity"] = {
-                    "nodeAffinity": {
-                        "requiredDuringSchedulingIgnoredDuringExecution": {
-                            "nodeSelectorTerms": [
-                                {
-                                    "matchExpressions": [
-                                        {
-                                            "key": "kubernetes.io/hostname",
-                                            "operator": "In",
-                                            "values": [os.environ["HOSTNAME"]],
-                                        }
-                                    ]
-                                }
-                            ]
-                        }
-                    }
-                }
-
-            # Create pod specification for Kubernetes.
-            pod_body = {
-                "apiVersion": "v1",
-                "kind": "Pod",
-                "metadata": {
-                    "name": pod_name,
-                    "namespace": self.namespace,
-                    "labels": self.labels,
-                },
-                "spec": {
-                    "activeDeadlineSeconds": 3600 * 24,  # a day
-                    "restartPolicy": "Never",
-                    "containers": [
-                        {
-                            "name": "main",
-                            "image": f"{self.registry}{self.base_image}",
-                            "imagePullPolicy": "IfNotPresent",
-                            "command": ["/bin/bash"],
-                            "args": ["-c", "sleep infinity"],
-                            "workingDir": self.working_dir,
-                            "stdin": True,
-                            "stdinOnce": False,
-                            "tty": True,
-                            "env": [
-                                {"name": k, "value": v}
-                                for k, v in self.env_vars.items()
-                            ],
-                            "resources": {
-                                "requests": {"cpu": "0.5", "memory": "1Gi"},
-                                "limits": {"cpu": "2", "memory": "8Gi"},
-                            },
-                        }
-                    ],
-                    **pod_spec_kwargs,  # e.g., nodeSelector, tolerations
-                },
-            }
-
-            try:
-                self._pod = Pod(self.k8s_client, pod_body, logger=self.logger)
-
-                # Run setup commands
-                self._run_setup_commands()
-                self.logger.debug(f"{self.pod} started successfully.")
-                return  # Success, exit the retry loop
-
->>>>>>> 8985b50f
             except SandboxReservationError as e:
                 self.logger.warning(
                     f"Sandbox reservation conflict for {pod_name}: {e}. "
