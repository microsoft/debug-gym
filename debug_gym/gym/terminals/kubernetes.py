import atexit
import json
import os
import random
import subprocess
import time
import uuid
from pathlib import Path

from jinja2 import Template
from kubernetes import client, config, stream, watch
from kubernetes.client.rest import ApiException
from kubernetes.stream.ws_client import ERROR_CHANNEL
from tenacity import (
    retry,
    retry_if_exception_type,
    stop_after_attempt,
    wait_random_exponential,
)
from yaml import dump, safe_load

from debug_gym.gym.terminals.shell_session import ShellSession
from debug_gym.gym.terminals.terminal import (
    DISABLE_ECHO_COMMAND,
    Terminal,
    UnrecoverableTerminalError,
)
from debug_gym.logger import DebugGymLogger

NB_RETRIES_RUN = 50  # Number of retries for running a command


class SandboxReservationError(Exception):
    """Raised when a pod cannot be created due to sandbox name reservation conflict."""

    pass


def _clean_for_kubernetes(name: str) -> str:
    """Clean pod name to conform to Kubernetes naming conventions."""
    # replace any characters not in the regex with hyphens
    cleaned = "".join(c if c.isalnum() or c in "-." else "-" for c in name).lower()
    # ensure it starts and ends with alphanumeric character
    cleaned = cleaned.replace("/", "-")
    cleaned = cleaned.replace(":", "-")
    cleaned = cleaned.replace(".", "-")
    cleaned = cleaned.strip("-").strip(".")
    # truncate to 253 characters
    return cleaned[:253]


class Pod:
    def __init__(
        self, k8s_client: client.CoreV1Api, pod_body: dict, logger: DebugGymLogger
    ):
        self.k8s_client = k8s_client
        self.pod_body = pod_body
        self.name = self.pod_body["metadata"]["name"]
        self.namespace = self.pod_body["metadata"]["namespace"]
        self.logger = logger
        self._last_pending_reason = None  # Track to avoid duplicate pending logs

        self.create_pod()
        atexit.register(self.clean_up)
        self.wait_for_pod_ready()

    @retry(
        retry=retry_if_exception_type(ApiException),
        wait=wait_random_exponential(multiplier=1, min=1, max=240),
        stop=stop_after_attempt(30),
        reraise=True,
    )
    def create_pod(self):
        """Create a Kubernetes pod with tenacity retry and exponential backoff."""
        try:
            pod = self.k8s_client.create_namespaced_pod(
                namespace=self.namespace, body=self.pod_body, field_validation="Strict"
            )
            self.logger.debug(f"Created {self}.")
            return pod
        except ApiException as e:
            # Handle 409 conflicts specially - check if pod already exists
            if e.status == 409:
                try:
                    existing = self.k8s_client.read_namespaced_pod(
                        name=self.name, namespace=self.namespace
                    )
                    if existing:
                        self.logger.debug(f"{self} Reusing existing pod.")
                        return
                except ApiException:
                    pass  # Fall through to retry logic

            # Only retry on specific HTTP status codes
            if e.status in (409, 429, 500, 503):
                self.logger.warning(f"{self} Retrying pod creation (HTTP {e.status}).")
                raise  # Let tenacity handle the retry
            else:
                # Non-retriable error, fail immediately
                raise ValueError(f"Failed to create pod: {e}")
        except Exception as e:
            # Non-ApiException errors are not retriable
            raise ValueError(f"Failed to create pod: {e}")

    def wait_for_pod_ready(self, timeout: int = 3600 * 2):
        """Wait for the pod to be in Running state using Kubernetes watch."""
        self.logger.debug(f"{self} Waiting to be ready...")

        w = watch.Watch()
        start_time = time.time()
        sandbox_check_interval = 30  # Check for sandbox errors every 30 seconds
        last_sandbox_check = 0

        try:
            for event in w.stream(
                self.k8s_client.list_namespaced_pod,
                namespace=self.namespace,
                field_selector=f"metadata.name={self.name}",
                timeout_seconds=timeout,
            ):
                event_type = event.get("type")
                pod = event.get("object")

                if not pod:
                    continue

                phase = pod.status.phase

                if phase == "Running":
                    self.logger.debug(f"{self} is ready on node {pod.spec.node_name}")
                    return
                elif phase in ["Failed", "Unknown", "Succeeded"]:
                    raise ValueError(f"{self} is in {phase} state instead of running.")
                elif phase == "Pending":
                    if event_type == "ADDED":
                        # Only log pending status on initial ADDED event or when reason changes
                        self._log_pending_status(pod)

                    # Periodically check for sandbox reservation errors while pending
                    elapsed = time.time() - start_time
                    if elapsed - last_sandbox_check >= sandbox_check_interval:
                        last_sandbox_check = elapsed
                        if self._has_sandbox_reservation_error():
                            raise SandboxReservationError(
                                f"{self} has sandbox reservation conflict"
                            )

        except SandboxReservationError:
            raise  # Re-raise sandbox errors without wrapping
        except Exception as e:
            self.logger.debug(f"{self} Error during pod watch: {e}")
            raise ValueError(f"Error watching pod {self.name}: {e}")
        finally:
            w.stop()

        # If we get here, we've timed out
        raise ValueError(
            f"Pod {self.name} did not become ready within {timeout} seconds"
        )

    def _has_sandbox_reservation_error(self) -> bool:
        """Check pod events for sandbox reservation errors."""
        try:
            events = self.k8s_client.list_namespaced_event(
                namespace=self.namespace,
                field_selector=f"involvedObject.name={self.name}",
            )
            for event in events.items:
                if event.reason == "FailedCreatePodSandBox" and event.message:
                    if "is reserved for" in event.message:
                        self.logger.warning(
                            f"{self} Sandbox reservation conflict detected: {event.message}"
                        )
                        return True
        except ApiException as e:
            self.logger.debug(f"{self} Error checking pod events: {e}")
        return False

    def _log_pending_status(self, pod):
        """Log pending status only if it's different from the last one."""
        if pod.status.conditions:
            for condition in pod.status.conditions:
                if condition.status == "False":
                    reason = f"{condition.reason}: {condition.message}"
                    if reason != self._last_pending_reason:
                        self.logger.debug(f"{self} Pending - {reason}")
                        self._last_pending_reason = reason
                    return

        # No specific conditions found
        if self._last_pending_reason != "scheduling":
            self.logger.debug(f"{self} Pending - scheduling...")
            self._last_pending_reason = "scheduling"

    def exists(self) -> bool:
        """Check if the pod exists in the namespace."""
        try:
            self.k8s_client.read_namespaced_pod(
                name=self.name, namespace=self.namespace
            )
            return True
        except ApiException as e:
            if e.status == 404:
                return False
            self.logger.debug(f"{self} Error checking pod existence: {e}")
            raise

    def is_running(self) -> bool:
        """Check if the pod is currently running."""
        try:
            pod = self.k8s_client.read_namespaced_pod(
                name=self.name, namespace=self.namespace
            )
            return pod.status.phase == "Running"
        except ApiException as e:
            if e.status == 404:
                return False
            self.logger.debug(f"{self} Error checking pod status: {e}")
            raise

    def clean_up(self):
        """Clean up the Kubernetes pod."""
        if not self.exists():
            return

        try:
            self.k8s_client.delete_namespaced_pod(
                name=self.name, namespace=self.namespace, grace_period_seconds=5
            )

            w = watch.Watch()
            try:
                for event in w.stream(
                    self.k8s_client.list_namespaced_pod,
                    namespace=self.namespace,
                    field_selector=f"metadata.name={self.name}",
                    timeout_seconds=60,
                ):
                    if event.get("type") == "DELETED":
                        self.logger.debug(f"{self} deleted.")
                        return
                else:
                    self.logger.debug(f"{self} deletion timed out.")
            finally:
                w.stop()

            if self.exists():
                self.logger.debug(
                    f"{self} still exists after delete - manual cleanup may be required"
                )

        except ApiException as e:
            if e.status != 404:  # Ignore not found errors
                self.logger.debug(f"Failed to delete pod {self.name}: {e}")
        except Exception as e:
            self.logger.debug(f"Error during pod cleanup: {e}")

    def __str__(self):
        return f"Pod[{self.name}]"


class KubernetesTerminal(Terminal):
    """
    Note: reads values of env variables K8S_NAMESPACE, K8S_DOCKER_SECRET, K8S_DOCKER_CONSTRAINT.
    """

    def __init__(
        self,
        working_dir: str | None = None,
        session_commands: list[str] | None = None,
        env_vars: dict[str, str] | None = None,
        logger: DebugGymLogger | None = None,
        # Kubernetes-specific parameters
        setup_commands: list[str] | None = None,
        pod_name: str | None = None,
        base_image: str | None = None,
        image_pull_secret: str | None = None,
        registry: str = "docker.io",
        namespace: str | None = None,
        kube_config: str | None = None,
        kube_context: str | None = None,
        extra_labels: dict | None = None,
        pod_spec_kwargs: dict = None,
        **kwargs,
    ):
        super().__init__(
            working_dir=working_dir,
            session_commands=session_commands,
            env_vars=env_vars,
            logger=logger,
            **kwargs,
        )
        self.base_image = base_image
        self._task_name = base_image
        self.setup_commands = setup_commands or []
        self.namespace = namespace or os.environ.get("K8S_NAMESPACE", "default")
        self.image_pull_secret = image_pull_secret or os.environ.get(
            "K8S_DOCKER_SECRET"
        )
        self.in_node_constraint = os.environ.get("K8S_IN_NODE_CONSTRAINT", False)
        self.kubernetes_kwargs = kwargs  # e.g., nodeSelector, tolerations
        self.registry = registry.rstrip("/") + "/" if registry else ""
        self._pod_name = pod_name
        self.pod_spec_kwargs = pod_spec_kwargs or {}
        user = _clean_for_kubernetes(os.environ.get("USER", "unknown").split("@")[0])
        self.labels = {"app": "dbg-gym", "user": user} | (extra_labels or {})
        self._pod = None

        # Initialize Kubernetes client
        self.kube_config = kube_config
        self.kube_context = kube_context
        if self.kube_config == "incluster":
            self.kube_config = None
            config.load_incluster_config()
            # For in-cluster kubectl access, pass Kubernetes service environment variables
            # This enables kubectl to auto-discover the service account credentials
            for key in ("KUBERNETES_SERVICE_HOST", "KUBERNETES_SERVICE_PORT"):
                if key in os.environ:
                    self.env_vars.setdefault(key, os.environ[key])
        else:
            self.kube_config = self.kube_config or os.environ.get(
                "KUBECONFIG", "~/.kube/config"
            )
            self.kube_config = os.path.expanduser(self.kube_config)
            config.load_kube_config(self.kube_config, self.kube_context)
            self.env_vars.setdefault("KUBECONFIG", self.kube_config)

        # Ensure helper binaries such as kubectl can be discovered even when
        # host environment variables are not inherited.
        if "PATH" in os.environ:
            self.env_vars.setdefault("PATH", os.environ["PATH"])

        self.k8s_client = client.CoreV1Api()
        atexit.register(self.close)

    @property
    def pod_name(self):
        if self._pod is None:
            raise ValueError("Pod not created yet; pod_name is not available.")

        return self._pod.name

    @pod_name.setter
    def pod_name(self, value):
        if self._pod is not None:
            raise ValueError("Cannot change the pod's name after its creation.")

        self._pod_name = value

    @property
    def task_name(self):
        return self._task_name

    @task_name.setter
    def task_name(self, value):
        if self._pod is not None:
            raise ValueError("Cannot change task_name after pod creation.")

        self._task_name = value

    @property
    def working_dir(self):
        """Lazy initialization of the working directory."""
        return super().working_dir

    @working_dir.setter
    def working_dir(self, value):
        if self._pod is not None:
            raise ValueError("Cannot change working directory after pod creation.")

        self._working_dir = value

    @property
    def pod(self):
        """Lazy initialization of the pod."""
        if self._pod is None:
            self.setup_pod()

        return self._pod

    @property
    def default_shell_command(self) -> list[str]:
        """Expects the pod to have bash installed."""
        kubeconfig = f"--kubeconfig {self.kube_config} " if self.kube_config else ""
        bash_cmd = "/bin/bash --noprofile --norc --noediting"
        return f"kubectl {kubeconfig}exec -it {self.pod.name} -c main -n {self.pod.namespace} -- {bash_cmd}"

    def _ensure_pod_running(self) -> None:
        """Ensure the backing pod exists and is in Running phase."""
        if self._pod is None:
            self.setup_pod()
            return

        try:
            if self._pod.is_running():
                return
        except Exception as exc:  # noqa: BLE001 - diagnostics only
            self.logger.debug(f"{self._pod} status check failed: {exc}")

        self.logger.debug(f"{self._pod} not running anymore.")

        # Check logs and describe for diagnostics
        try:
            pod_logs = self.k8s_client.read_namespaced_pod_log(
                name=self._pod.name, namespace=self._pod.namespace
            )
            pod_description = self.k8s_client.read_namespaced_pod(
                name=self._pod.name, namespace=self._pod.namespace
            )
            self.logger.debug(
                f"[{self._pod.name}] Pod logs before failure:\n{pod_logs}\n"
                f"Pod description before failure:\n{pod_description}"
            )
        except Exception as log_exc:
            self.logger.debug(
                f"[{self._pod.name}] Failed to get pod logs/description: {log_exc}"
            )

        self.logger.debug(f"Cleaning up {self._pod} after failure.")
        try:
            self._pod.clean_up()
        except Exception as exc:  # noqa: BLE001 - best-effort cleanup
            self.logger.debug(f"Failed to clean up {self._pod}: {exc}")

        raise RuntimeError("Pod is not running anymore.")

    def new_shell_session(self):
<<<<<<< HEAD
        if not self.pod.is_running():
            raise UnrecoverableTerminalError(
                "Pod is not running. Cannot create shell session."
            )
=======
        self._ensure_pod_running()
>>>>>>> 4274989e

        session = ShellSession(
            shell_command=self.default_shell_command,
            session_commands=[DISABLE_ECHO_COMMAND] + self.session_commands,
            working_dir=".",
            env_vars=self.env_vars,
            logger=self.logger,
        )
        self.sessions.append(session)
        return session

    def prepare_command(self, entrypoint: str | list[str]) -> list[str]:
        """Prepares a shell command by combining session commands and entrypoint commands.
        Then wraps the command in a shell call."""
        if isinstance(entrypoint, str):
            entrypoint = [entrypoint]
        if self.session_commands:
            entrypoint = self.session_commands + entrypoint
        entrypoint_str = " && ".join(entrypoint)

        # Set environment variables by prefixing the command
        env_prefix = ""
        if self.env_vars:
            env_vars_str = " ".join([f'{k}="{v}"' for k, v in self.env_vars.items()])
            env_prefix = f"export {env_vars_str} && "

        # Build the full command with environment variables and working directory
        command = entrypoint_str
        if self.working_dir and self.working_dir != "/":
            command = f"cd {self.working_dir} && {env_prefix}{command}"
        elif env_prefix:
            command = f"{env_prefix}{command}"

        return command

    def run(
        self,
        entrypoint: str | list[str],
        timeout: int = None,
        raises: bool = False,
        strip_output: bool = True,
    ) -> tuple[bool, str]:
        """Run a command in the pod. Return command status and output."""
<<<<<<< HEAD
        if not self.pod.is_running():
            raise UnrecoverableTerminalError("Pod is not running. Cannot run commands.")
=======
        self._ensure_pod_running()
>>>>>>> 4274989e

        command = self.prepare_command(entrypoint)

        self.logger.debug(f"[{self.pod.name}] Kubernetes exec run: {command}")
        for _ in range(NB_RETRIES_RUN):
            try:
                # Execute command using Kubernetes stream API
                resp = stream.stream(
                    self.k8s_client.connect_get_namespaced_pod_exec,
                    name=self.pod.name,
                    namespace=self.pod.namespace,
                    command=["/bin/bash", "-c", command],
                    stderr=True,
                    stdin=False,
                    stdout=True,
                    tty=False,
                    _preload_content=False,
                )

                output = ""
                while resp.is_open():
                    resp.update(timeout=1)
                    if resp.peek_stdout():
                        output += resp.read_stdout()
                    if resp.peek_stderr():
                        output += resp.read_stderr()

                # Get the exit code
                error_channel = resp.read_channel(ERROR_CHANNEL)  # Error channel
                self.logger.debug(f"[{self.pod.name}] error channel: {error_channel}")
                status = json.loads(error_channel)
                success = status["status"] == "Success"
                break  # Command executed successfully, exit the retry loop

            except ApiException as e:
                success = False
                self.logger.debug(
                    f"[{self.pod.name}] Exception during command `{command}`: {e}"
                )
                # Get kubectl logs and describe for diagnostics
                try:
                    pod_logs = self.k8s_client.read_namespaced_pod_log(
                        name=self.pod.name, namespace=self.pod.namespace
                    )
                    pod_description = self.k8s_client.read_namespaced_pod(
                        name=self.pod.name, namespace=self.pod.namespace
                    )
                    self.logger.debug(
                        f"[{self.pod.name}] Pod logs:\n{pod_logs}\n"
                        f"Pod description:\n{pod_description}"
                    )
                except Exception as log_exc:
                    self.logger.debug(
                        f"[{self.pod.name}] Failed to get pod logs/description: {log_exc}"
                    )

                output = f"Command execution failed: {str(e)}"
                backoff = random.uniform(5, 10)  # seconds
                time.sleep(backoff)

        if strip_output:
            output = output.strip("\r\n").strip("\n")

        if raises and not success:
            self.logger.error(f"Failed to run command `{command}`:\n{output}")
            raise ValueError(f"Failed to run command `{entrypoint}`")

        self.logger.debug(f"[{self.pod.name}] Output success `{success}`:\n{output}")
        return success, output

    def setup_pod(self, max_retries: int = 3) -> None:
        """Create and start a Kubernetes pod.

        If a sandbox reservation conflict is detected, the pod is cleaned up
        and a new pod with a fresh UUID is created.
        """

        # Render pod_spec_kwargs as a Jinja2 template, replace variables, then load as dict.
        pod_spec_yaml = dump(self.pod_spec_kwargs)
        pod_spec_template = Template(pod_spec_yaml)
        rendered_yaml = pod_spec_template.render(os.environ)
        pod_spec_kwargs = safe_load(rendered_yaml)

        for attempt in range(max_retries):
            # Generate a new pod name for each attempt to avoid sandbox conflicts
            pod_name = _clean_for_kubernetes(
                self._pod_name or f"dbg-gym.{self.task_name}.{str(uuid.uuid4())[:8]}"
            )
            self.logger.debug(
                f"Setting up pod {pod_name} (attempt {attempt + 1}/{max_retries}) "
                f"with image: {self.registry}{self.base_image}"
            )

            # set image pull secrets, don't override imagePullSecrets
            if self.image_pull_secret and not "imagePullSecrets" in pod_spec_kwargs:
                pod_spec_kwargs["imagePullSecrets"] = [{"name": self.image_pull_secret}]

            # set in node constraint, don't override affinity
            if self.in_node_constraint and not "affinity" in pod_spec_kwargs:
                pod_spec_kwargs["affinity"] = {
                    "nodeAffinity": {
                        "requiredDuringSchedulingIgnoredDuringExecution": {
                            "nodeSelectorTerms": [
                                {
                                    "matchExpressions": [
                                        {
                                            "key": "kubernetes.io/hostname",
                                            "operator": "In",
                                            "values": [os.environ["HOSTNAME"]],
                                        }
                                    ]
                                }
                            ]
                        }
                    }
                }

            # Create pod specification for Kubernetes.
            pod_body = {
                "apiVersion": "v1",
                "kind": "Pod",
                "metadata": {
                    "name": pod_name,
                    "namespace": self.namespace,
                    "labels": self.labels,
                },
                "spec": {
                    "activeDeadlineSeconds": 3600 * 24,  # a day
                    "restartPolicy": "Never",
                    "containers": [
                        {
                            "name": "main",
                            "image": f"{self.registry}{self.base_image}",
                            "imagePullPolicy": "IfNotPresent",
                            "command": ["/bin/bash"],
                            "args": ["-c", "sleep infinity"],
                            "workingDir": self.working_dir,
                            "stdin": True,
                            "stdinOnce": False,
                            "tty": True,
                            "env": [
                                {"name": k, "value": v}
                                for k, v in self.env_vars.items()
                            ],
                            "resources": {
                                "requests": {"cpu": "0.5", "memory": "1Gi"},
                                "limits": {"cpu": "2", "memory": "8Gi"},
                            },
                        }
                    ],
                    **pod_spec_kwargs,  # e.g., nodeSelector, tolerations
                },
            }

            try:
                self._pod = Pod(self.k8s_client, pod_body, logger=self.logger)

                # Run setup commands
                self._run_setup_commands()
                self.logger.debug(f"{self.pod} started successfully.")
                return  # Success, exit the retry loop

            except SandboxReservationError as e:
                self.logger.warning(
                    f"Sandbox reservation conflict for {pod_name}: {e}. "
                    f"Cleaning up and retrying with new pod name..."
                )
                # Clean up the failed pod
                if self._pod is not None:
                    self._pod.clean_up()
                    self._pod = None

                # Wait a bit before retrying to allow the container runtime to clean up
                time.sleep(5)

                if attempt == max_retries - 1:
                    raise ValueError(
                        f"Failed to create pod after {max_retries} attempts "
                        f"due to sandbox reservation conflicts"
                    )
            except ApiException as e:
                raise ValueError(f"Failed to create pod: {e}")

    def _run_setup_commands(self):
        """Run setup commands if any. If commands fail, delete the pod."""
        if not self.setup_commands:
            return

        setup_commands = " && ".join(self.setup_commands)
        success, output = self.run(setup_commands, raises=True)
        if not success:
            self.close()
            raise ValueError(
                f"Failed to run setup command: {setup_commands}\n" f"Output: {output}"
            )
        self.logger.debug("Setup commands ran successfully.")

    def close(self):
        super().close()
        if self._pod is not None:
            self._pod.clean_up()
            self._pod = None

    def __del__(self):
        self.close()

    def __str__(self):
        return f"KubernetesTerminal[{self.pod_name}, {self.working_dir}]"

    def copy_content(self, src: str | Path, target: str | Path | None = None) -> None:
        """Copy files or directories from host to pod using kubectl cp.

        kubectl cp natively handles both files and directories, so we can
        simplify this to a single command rather than iterating through files.
        """
        if not self.pod.is_running():
            raise UnrecoverableTerminalError("Pod is not running. Cannot copy files.")

        src = str(src)
        target = str(target or self.working_dir)

        if not os.path.isdir(src):
            raise ValueError(f"Source {src} must be a directory.")

        self.logger.debug(f"[{self.pod.name}] Copying {src} to {target}.")

        try:
            # kubectl cp can handle both files and directories natively
            # Format: kubectl cp <src> <namespace>/<pod>:<dest>
            # The official Kubernetes Python client does not provide a direct method for file copy.
            # The recommended approach is still to use 'kubectl cp' via subprocess.
            # Alternatives (using tar + exec) are complex and less reliable for directories.
            result = subprocess.run(
                [
                    "kubectl",
                    "--kubeconfig",
                    self.kube_config,
                    "cp",
                    f"{src}/.",
                    f"{self.pod.namespace}/{self.pod.name}:{target}",
                ],
                capture_output=True,
                text=True,
                timeout=120,  # Increased timeout for directory operations
            )

            if result.returncode != 0:
                raise ValueError(f"Failed to copy {src} to {target}: {result.stderr}")

            self.logger.debug(f"Successfully copied {src} to {target}")

        except subprocess.TimeoutExpired:
            raise ValueError(f"Timeout copying {src} to {target}")
        except FileNotFoundError:
            raise ValueError(
                "kubectl command not found. Please ensure kubectl is installed and in PATH."
            )
        except Exception as e:
            self.logger.debug(f"Error copying {src} to {target}: {e}")
            raise<|MERGE_RESOLUTION|>--- conflicted
+++ resolved
@@ -425,14 +425,10 @@
         raise RuntimeError("Pod is not running anymore.")
 
     def new_shell_session(self):
-<<<<<<< HEAD
         if not self.pod.is_running():
             raise UnrecoverableTerminalError(
                 "Pod is not running. Cannot create shell session."
             )
-=======
-        self._ensure_pod_running()
->>>>>>> 4274989e
 
         session = ShellSession(
             shell_command=self.default_shell_command,
@@ -476,12 +472,8 @@
         strip_output: bool = True,
     ) -> tuple[bool, str]:
         """Run a command in the pod. Return command status and output."""
-<<<<<<< HEAD
         if not self.pod.is_running():
             raise UnrecoverableTerminalError("Pod is not running. Cannot run commands.")
-=======
-        self._ensure_pod_running()
->>>>>>> 4274989e
 
         command = self.prepare_command(entrypoint)
 
