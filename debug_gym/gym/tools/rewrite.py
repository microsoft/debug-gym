--- conflicted
+++ resolved
@@ -54,8 +54,6 @@
 
         original_content = environment.read_file(file_path)
 
-        original_content = environment.load_file(file_path)
-
         new_code = clean_code(new_code)  # str
         new_code_lines = new_code.split("\n")
         new_code_length = len(new_code_lines)
@@ -75,17 +73,9 @@
             self._overwrite_file(
                 environment, filepath=file_path, content="\n".join(full_code_lines)
             )
-<<<<<<< HEAD
 
         # Calculate diff between original and new content
         new_content = environment.read_file(file_path)
-=======
-            if file_path == environment.current_file:
-                environment.load_current_file(file_path)
-
-        # Calculate diff between original and new content
-        new_content = environment.load_file(file_path)
->>>>>>> feaabdbe
         diff = "".join(
             difflib.unified_diff(
                 original_content.splitlines(keepends=True),
@@ -143,13 +133,8 @@
             return self.fail(environment, f"Error while rewriting the file: {str(e)}")
 
         self.rewrite_success = True
-<<<<<<< HEAD
-        message = (
-            f"Rewrite was successful. The file has been updated.\n\nDiff:\n\n{diff}"
-        )
-=======
         message = f"The file `{path}` has been updated successfully.\n\nDiff:\n\n{diff}"
->>>>>>> feaabdbe
+
         self.queue_event(
             environment=environment,
             event=Event.REWRITE_SUCCESS,
