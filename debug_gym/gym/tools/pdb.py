import copy
import re

from debug_gym.gym.entities import Observation
from debug_gym.gym.terminal import ShellSession
from debug_gym.gym.tools.tool import EnvironmentTool
from debug_gym.gym.tools.toolbox import Toolbox


@Toolbox.register()
class PDBTool(EnvironmentTool):
    name: str = "pdb"
    examples = [
        """pdb(command="b mttl/models/modifiers/mlp.py:42") to set a breakpoint at line 42 in the file with the path 'mttl/models/modifiers/mlp.py'.""",
        """pdb(command="c") to continue the execution until the next breakpoint.""",
        """pdb(command="p x") to print the value of the variable x in the current context.""",
        """pdb(command="cl src/code.py:26") to clear the breakpoint at line 26 in the file 'src/code.py'.""",
    ]
    description = (
        "An interface to the Python debugger PDB. Send a command to the PDB terminal. The command should be a valid PDB command."
        + "\nWhen using the breakpoint command (e.g., 'b', 'break', 'cl', 'clear'), make sure you specify the file path and line number in the format `file_path:line_number`."
        + "\nExamples (for demonstration purposes only, you need to adjust the tool calling format according to your specific syntax):"
        + "\n".join(examples)
    )
    arguments = {
        "command": {
            "type": ["string"],
            "description": "The command to be sent to the PDB terminal. The command should be a valid PDB command. See https://docs.python.org/3/library/pdb.html for more information.",
        },
    }

    def __init__(self):
        super().__init__()
        self.current_frame_file = None
        self._session: ShellSession = None

    def __getstate__(self):
        """Handles serialisation of the PDBTool instance (for pickle) without un-picklable attributes"""
        state = self.__dict__.copy()
        for k in ["_session", "current_frame_file"]:
            del state[k]
        return state

    def __setstate__(self, state):
        """Handles de-serialisation of the PDBTool instance (for pickle) without un-picklable attributes"""
        self.__dict__.update(state)
        self.current_frame_file = None
        self._session = None

    def __deepcopy__(self, memo):
        """Create a deep copy of the PDBTool instance with _session set to None."""
        result = type(self).__new__(self.__class__)
        memo[id(self)] = result
        # Copy all attributes except _session
        for k, v in self.__dict__.items():
            # drop the session which is not serializable
            if k == "_session":
                setattr(result, k, None)
            # drop the current_frame_file which is None at the beginning
            # and will be set when the PDB session starts
            elif k == "current_frame_file":
                setattr(result, k, None)
            else:
                setattr(result, k, copy.deepcopy(v, memo))
        return result

    @property
    def pdb_is_running(self):
        return self._session is not None and self._session.is_running

    def interact_with_pdb(self, command: str, timeout: int):
        try:
            output = self._session.run(command, read_until="(Pdb)", timeout=timeout)
        except TimeoutError as e:
            output = f"The command `{command}` has timed out. {e!r}"

        return output.replace("(Pdb)", "").strip()  # remove the prompt

    def close_pdb(self):
        self._session.close()
        self.current_frame_file = None

    def start_pdb(self, environment) -> str:
        self._session = environment.terminal.new_shell_session()
        # init pdb and wait for the prompt
        initial_output = self._session.start(
            environment.debug_entrypoint, read_until="(Pdb)"
        )

        if "The program finished and will be restarted" in initial_output:
            self.close_pdb()
        else:
            if environment.persistent_breakpoints:
                # restore persistent breakpoints
                for _, _command in environment.current_breakpoints_state.items():
                    self.interact_with_pdb(_command, environment.run_timeout)
                if len(environment.current_breakpoints_state) > 0:
                    initial_output = "\n".join(
                        [initial_output, "Breakpoints have been restored."]
                    )
            self.set_current_frame_file(environment)
        return initial_output

    def on_env_reset(self, environment, **kwargs) -> Observation:
        super().on_env_reset(environment, **kwargs)
        obs = self.start_pdb(environment)
        return Observation(self.name, obs)

    def on_rewrite_success(
        self, environment, file, head, tail, length, **kwargs
    ) -> Observation:
        self.breakpoint_modify(environment, file, head, tail, length)
        obs = self.restart_pdb(environment)
        obs = "\nDebugging terminal started:\n" f"{obs}\n"
        return Observation(self.name, obs)

    def restart_pdb(self, environment) -> str:
        """Restart the pdb session and restore the breakpoints."""
        self.close_pdb()
        return self.start_pdb(environment)

    def use(self, environment, command: str) -> Observation:
        if command == "":
            return Observation(
                self.name, "Failure calling pdb:\nEmpty commands are not allowed."
            )

        _warning = ""
        # if print, it's OK to have ";" or "\n" in the command
        # otherwise, only the first command will be executed
        if not (command.split()[0] in ["p", "pp"] or command.startswith("print(")):
            splits = re.split("\n|;", command)
            if len(splits) > 1:
                command = splits[0].strip()
                _warning += "Multiple commands are not supported. Only the first command will be executed."

        success, output = True, ""
        if not self.pdb_is_running:
            output += self.start_pdb(environment)

        if not self.pdb_is_running:
            # pdb failed to start
            return Observation(self.name, f"Failure calling pdb:\n{output}")

        if command in ["b", "break"]:
            # list all breakpoints
            success, output = (
                True,
                f"Breakpoints:\n{environment.current_breakpoints()}\n",
            )
        elif command in ["cl", "clear"]:
            # clear all breakpoints
            environment.current_breakpoints_state = {}
            self.restart_pdb(environment)
            success, output = True, "All breakpoints have been cleared."
        else:  # other pdb commands, send directly
            try:
                pdb_out = self.interact_with_pdb(command, environment.run_timeout)
<<<<<<< HEAD
                # remove the working dir from the output
                # pdb_out = pdb_out.replace(f"{environment.working_dir}/", "")
=======
>>>>>>> db98ba66
                if pdb_out in (
                    "End of file",
                    "Blank or comment",
                    "*** Blank or comment",
                ):
                    # if out of bounds, pdb will return "End of file"
                    # https://github.com/python/cpython/blob/main/Lib/pdb.py#L1464-L1485
                    success = False
                    output = f"Invalid line number: {pdb_out}."
                else:
                    output += f"Pdb command output:\n{pdb_out}"
                self.update_breakpoints(environment)
            except Exception:
                success = False

        if not success:
            if _warning:  # prevend additional \n
                obs = f"Invalid pdb command: {command}\n{_warning}\n{output.strip()}"
            else:
                obs = f"Invalid pdb command: {command}\n{output.strip()}"
            return Observation(self.name, obs)

        # sometimes it will run into the end of the program
        # we need to put the stdout before:
        # The program exited via sys.exit().
        # into self.last_eval_output, and remove them from the output
        if "The program exited via sys.exit()." in output:
            # end index is the last occurrence of the program exited (from the \n after)
            start_index = output.rfind("The program exited via sys.exit().")
            end_index = output.find("\n", start_index) + 1
            output = (
                output[:start_index]
                + "\nReached the end of the program. Restarting the debugging session.\n"
                + output[end_index:]
            )
        if _warning:
            obs = f"{_warning}\n{output.strip()}\n"
        else:
            obs = f"{output.strip()}\n"

        # Add the current frame information to the observation.
        if self.pdb_is_running:
            # read the current frame info to determine the current file
            current_frame = self.set_current_frame_file(environment)

            # free 'list' to provide context around the current frame
            list_output = ""
            if environment.auto_list and command.split()[0] not in ["l", "list"]:
                list_output = self.interact_with_pdb("l .", environment.run_timeout)

            if current_frame:
                obs += f"\nCurrent frame:\n{current_frame}\n"
            if list_output:
                indented_output = self._indent_first_line(list_output)
                obs += f"\nContext around the current frame:\n{indented_output}\n"

        return Observation(self.name, obs)

    def _indent_first_line(self, list_output: str) -> str:
        """Add indentation to the first line of the list output to match the
        indentation of the other lines, based on the second line's indentation."""

        lines = list_output.splitlines()
        # Check if we have enough lines to process
        if len(lines) <= 1:
            return list_output

        # Get the first two lines for comparison
        first_line = lines[0]
        second_line = lines[1]

        # Find the spaces at the beginning of both lines
        first_line_match = re.match(r"^(\s*)(\d+)", first_line)
        second_line_match = re.match(r"^(\s*)(\d+)", second_line)

        if first_line_match and second_line_match:
            first_spaces = first_line_match.group(1)
            second_spaces = second_line_match.group(1)

            # If first line has fewer spaces, add the difference
            if len(first_spaces) < len(second_spaces):
                spaces_to_add = second_spaces[len(first_spaces) :]
                return spaces_to_add + list_output

        # If no adjustment needed, return original
        return list_output

    def breakpoint_modify(
        self, environment, rewrite_file, rewrite_head, rewrite_tail, new_code_length
    ):
        # handle breakpoints line number changes caused by rewriting
        # this is a wrapper that manages the self.breakpoints_state, which does not reset at each pseudo terminal start
        # self.breakpoints_state is a dict, the keys are "|||".join([file_path, str(line_number)]) and values are breakpoint_command
        if len(environment.current_breakpoints_state) == 0:
            return
        current_breakpoints_state_copy = copy.deepcopy(
            environment.current_breakpoints_state
        )
        rewrite_file = environment.resolve_path(rewrite_file)
        for _key in environment.current_breakpoints_state.keys():
            _file_path, _line_number = _key.split("|||")
            _file_path = environment.resolve_path(_file_path)
            if _file_path != rewrite_file:
                # the breakpoints are not in the current file, no need to modify
                continue
            _line_number = int(_line_number)
            if rewrite_head is None:
                # no line number is provided, rewrite the whole code
                # we remove all breakpoints in the current file
                del current_breakpoints_state_copy[_key]
            else:
                # if a breakpoint was set in between the rewritten code, we need to remove it
                if rewrite_head <= _line_number <= rewrite_tail:
                    del current_breakpoints_state_copy[_key]
                # if a breakpoint was set after the rewritten code, we need to move it
                elif _line_number > rewrite_tail:
                    new_line_number = (
                        _line_number
                        + new_code_length
                        - (rewrite_tail - rewrite_head + 1)
                    )
                    new_key = "|||".join([str(_file_path), str(new_line_number)])
                    _new_value = environment.current_breakpoints_state[_key].split(":")
                    _new_value[1] = " ".join(
                        [str(new_line_number), " ".join(_new_value[1].split()[1:])]
                    )
                    current_breakpoints_state_copy[new_key] = ":".join(
                        _new_value
                    ).strip()
                    del current_breakpoints_state_copy[_key]
                # if a breakpoint was set before the rewritten code, we don't need to do anything
                else:
                    pass
        environment.current_breakpoints_state = current_breakpoints_state_copy

    def update_breakpoints(self, environment):
        """Updates the environment's current_breakpoints_state by
        parsing the output of the PDB 'b' (breakpoints) command.

        The new_breakpoints dictionary keys are in the format "file_path|||line_number",
        and the values are the corresponding PDB breakpoint commands.

        environment.current_breakpoints_state = {
            "path/to/file.py|||line_number": "b path/to/file.py:line_number",
            ...
        }"""

        command = "b"  # list all breakpoints
        output = self.interact_with_pdb(command, environment.run_timeout)
        # parse the output to update the current_breakpoints_state
        # example output:
        # Num Type         Disp Enb   Where
        # 1   breakpoint   keep yes   at /tmp/RepoEnv-_ha8r7_2/constants.py:6
        # 2   breakpoint   keep yes   at /tmp/RepoEnv-_ha8r7_2/constants.py:10
        # 3   breakpoint   keep yes   at /tmp/RepoEnv-_ha8r7_2/constants.py:14
        # -> ACTION_TO_INDEX = {
        new_breakpoints = {}
        breakpoint_pattern = re.compile(
            r"^\s*\d+\s+breakpoint\s+keep\s+yes\s+at\s+(.+):(\d+)$"
        )
        for line in output.splitlines():
            match = breakpoint_pattern.match(line)
            if match:
                # extract the file path and line number from the regex match
                file_path, line_number = match.groups()
                key = "|||".join([file_path, line_number])
                new_breakpoints[key] = f"b {file_path}:{line_number}"
        environment.current_breakpoints_state = new_breakpoints

    def set_current_frame_file(self, environment) -> str | None:
        """A free 'where' to obtain the current frame (line number), hidden from the agent."""
        command = "where"
        output = self.interact_with_pdb(command, environment.run_timeout)
        # parse the output to get the current frame
        # example output:
        #    /home/eryua/venvs/pdb/lib/python3.12/bdb.py(606)run()
        # -> exec(cmd, globals, locals)
        #    <string>(1)<module>()
        # > /tmp/RepoEnv-_ha8r7_2/constants.py(6)<module>()
        # -> ACTION_TO_INDEX = {
        sep = "> "
        file_path = None
        for line in output.splitlines():
            # find the line that starts with "> "
            if line.startswith(sep):
                # extract the file path from the line,
                # remove the leading "> ", the trailing "(line_number)<module>()", and working_dir
                # constants.py(6)<module>()
                # -> ACTION_TO_INDEX = {
                file_path = line[len(sep) :].split("(")[0]
                break
        if self.current_frame_file != file_path:
            self.current_frame_file = file_path
        return file_path<|MERGE_RESOLUTION|>--- conflicted
+++ resolved
@@ -156,11 +156,6 @@
         else:  # other pdb commands, send directly
             try:
                 pdb_out = self.interact_with_pdb(command, environment.run_timeout)
-<<<<<<< HEAD
-                # remove the working dir from the output
-                # pdb_out = pdb_out.replace(f"{environment.working_dir}/", "")
-=======
->>>>>>> db98ba66
                 if pdb_out in (
                     "End of file",
                     "Blank or comment",
