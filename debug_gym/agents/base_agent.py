--- conflicted
+++ resolved
@@ -97,28 +97,9 @@
     ):
         self.args = self.args_class.make(agent_args or {})
         self.llm = llm
-<<<<<<< HEAD
-        self._uuid = self.config.get("uuid", str(uuid.uuid4()))
-        self._output_path = pjoin(self.config["output_path"], self._uuid)
-
-        self.set_seed(self.args.random_seed)
-        self.history = HistoryTracker(self.args.memory_size)
-
-    def set_seed(self, seed):
-        np.random.seed(seed)
-
-    def build_history_prompt(self):
-        messages = build_history_prompt(
-            self.history,
-            self.llm,
-            self.config.get("reset_prompt_history_after_rewrite", False),
-        )
-        return messages
-=======
         self.history = HistoryTracker()
         self.logger = logger or DebugGymLogger("debug-gym")
         self.env = None
->>>>>>> 8985b50f
 
         # Override prompts if provided in args
         if self.args.system_prompt is not None:
@@ -258,13 +239,9 @@
 
     def run(self, env: RepoEnv, debug=False):
         info = None
-<<<<<<< HEAD
-        max_steps = self.args.max_steps
-=======
         self.env = env
         step = 0
 
->>>>>>> 8985b50f
         try:
             info = self.env.reset()
             self.history.init(
@@ -320,29 +297,6 @@
                 self.logger.info(msg)
                 step += 1
 
-<<<<<<< HEAD
-                if (
-                    info.terminated
-                    or info.rewrite_counter >= self.args.max_rewrite_steps
-                ):
-                    reason = (
-                        "terminated" if info.resolved else "max_rewrite_steps reached"
-                    )
-                    self.logger.info(
-                        f"Step: {step} | Score: {info.score}/{info.max_score if info.max_score else '-'} | Reason: {reason}"
-                    )
-                    # early stop, set current step and total steps to be the same
-                    self.logger.report_progress(
-                        problem_id=task_name,
-                        step=step + 1,
-                        total_steps=step + 1,
-                        score=info.score,
-                        max_score=info.max_score,
-                        status="resolved" if info.resolved else "unresolved",
-                    )
-                    break
-=======
->>>>>>> 8985b50f
                 # keep progress bar running until max_steps is reached
                 self.logger.report_progress(
                     problem_id=env.task_name,
@@ -356,19 +310,11 @@
         except Exception as e:
             # report any error that happens during the run
             self.logger.report_progress(
-<<<<<<< HEAD
-                problem_id=task_name,
-                step=step + 1,
-                total_steps=step + 1,
-                score=info.score if info else 0,
-                max_score=info.max_score if info else None,
-=======
                 problem_id=env.task_name,
                 step=step,
                 total_steps=step,
                 score=getattr(info, "score", 0),
                 max_score=getattr(info, "max_score", None),
->>>>>>> 8985b50f
                 status="error",
             )
             raise e
