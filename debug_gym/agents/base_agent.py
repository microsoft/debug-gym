--- conflicted
+++ resolved
@@ -368,11 +368,7 @@
         with open(json_file, "w") as f:
             json.dump(json_output, f, indent=4)
 
-<<<<<<< HEAD
-        self.logger.debug(f"Log saved in {json_file}")
-=======
         self.logger.debug(f"Trajectory saved in {json_file}")
->>>>>>> 23ca5edb
 
 
 def create_agent(agent_type: str, **agent_kwargs):
