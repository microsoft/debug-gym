from debug_gym.agents.base_agent import BaseAgent, register_agent
<<<<<<< HEAD
from debug_gym.agents.llm_api import LLM
=======
from debug_gym.llms.base import LLM
>>>>>>> 5a4acf5d


@register_agent
class DebugAgent(BaseAgent):
    name = "debug_agent"
    system_prompt = "Your goal is to debug a Python program to make sure it can pass a set of test functions. You have access to a set of tools including the pdb debugger, you can use them to investigate the code, set breakpoints, and print necessary values to identify the bugs. Once you have gained enough information, propose a rewriting patch to fix the bugs. Avoid rewriting the entire code, focus on the bugs only. At every step, you have to use one of the tools via function calling. "
    action_prompt = "Based on the instruction, the current code, the last execution output, and the history information, continue your debugging process by calling the pdb tool or to propose a patch by calling the rewrite tool. You can only call one tool at a time. Do not repeat your previous action unless they can provide more information. You must be concise and avoid overthinking."


@register_agent
class Debug_5_Agent(DebugAgent):
    name: str = "debug_5_agent"

    def run(self, task_name=None, debug=False):
        # remove the pdb tool from the environment
        pdb_tool = self.env.remove_tool("pdb")

        self.history.reset()
        info = self.env.reset(options={"task_name": task_name})
        # initial state does not have prompt and response
        self.history.step(info, None)

        if info.done is True:
            # msg = "Environment started with entrypoint passing without errors."
            return True

        highscore = info.score

        for step in self.logger.tqdm(range(self.config["max_steps"])):
            highscore = max(highscore, info.score)
            self.logger.info(
                f"Step: {step} | Score: {info.score}/{info.max_score} ({info.score/info.max_score:.1%}) [Best: {highscore}]"
            )

            messages = self.build_prompt(info)
            llm_response = self.llm(messages, info.tools)

            if debug:
                breakpoint()

            info = self.env.step(llm_response.tool)

            # re-introduce pdb tool at the right time
            if (
                info.rewrite_counter >= self.config["n_rewrites_before_pdb"]
                and pdb_tool.name not in self.env.tools
            ):
                self.env.add_tool(pdb_tool)
                pdb_tool.start_pdb()
                # update info tools related fields after adding pdb so it's included when building the next prompt
                info.instructions = self.env.instructions
                info.tools = self.env.tools

            self.history.step(info, llm_response)

            if info.done or info.rewrite_counter >= self.config["max_rewrite_steps"]:
                reason = "done" if info.done else "max_rewrite_steps reached"
                self.logger.info(
                    f"Step: {step} | Score: {info.score}/{info.max_score} ({info.score/info.max_score:.1%}) | Reason: {reason}"
                )
                break

        return info.done


@register_agent
class DebugHumanInTheLoop(DebugAgent):
    name: str = "debug_human"

    def run(self, task_name=None, debug=False):
        # instantiate the human in the loop
        self.human = LLM.instantiate(
            llm_name="human",
            llm_config_file_path=self.config.get("llm_config_file_path"),
            logger=self.logger,
        )

        self.history.reset()
        info = self.env.reset(options={"task_name": task_name})
        # initial state does not have prompt and response
        self.history.step(info, None)

        if info.done is True:
            # msg = "Environment started with entrypoint passing without errors."
            return True

        highscore = info.score

        for step in self.logger.tqdm(range(self.config["max_steps"])):
            highscore = max(highscore, info.score)
            self.logger.info(
                f"Score: {info.score}/{info.max_score} ({info.score/info.max_score:.1%}) [Best: {highscore}]"
            )

            prompt = self.build_prompt(info)

            human_response = self.human(prompt, info.tools)

            if debug:
                breakpoint()

            # make a copy of the env for the llm
            self.cloned_env = self.env.clone()
            # remove the pdb tool from the cloned env
            if self.cloned_env.has_tool("pdb"):
                self.cloned_env.remove_tool("pdb")
            llm_info = self.cloned_env.reset(options={"task_name": task_name})
            # replay the history up to the current step
            for step in self.history.get_all():
                if step.done:
                    break
                llm_info = self.cloned_env.step(step.action)

            # step the environment with the human response
            info = self.env.step(human_response.response)
            # log the human response
            self.history.step(info, human_response)

            if info.done or info.rewrite_counter >= self.config["max_rewrite_steps"]:
                self.logger.info(
                    f"Score (human): {info.score}/{info.max_score} ({info.score/info.max_score:.1%})"
                )
                break

            # call the llm with the cloned environment
            prompt = self.build_prompt(llm_info)
            llm_response = self.llm(prompt, llm_info.tools)
            llm_info = self.cloned_env.step(llm_response.response)

            if (
                llm_info.done
                or llm_info.rewrite_counter >= self.config["max_rewrite_steps"]
            ):
                self.logger.info(
                    f"Score (llm): {llm_info.score}/{llm_info.max_score} ({llm_info.score/llm_info.max_score:.1%})"
                )
                break

        return info.done<|MERGE_RESOLUTION|>--- conflicted
+++ resolved
@@ -1,9 +1,5 @@
 from debug_gym.agents.base_agent import BaseAgent, register_agent
-<<<<<<< HEAD
-from debug_gym.agents.llm_api import LLM
-=======
 from debug_gym.llms.base import LLM
->>>>>>> 5a4acf5d
 
 
 @register_agent
