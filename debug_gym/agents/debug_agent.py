from debug_gym.agents.base_agent import BaseAgent, register_agent
import glob
from debug_gym.gym.utils import filter_non_utf8


@register_agent
class DebugAgent(BaseAgent):
    name = "debug_agent"
    system_prompt = "You are a debugging agent specialized in fixing Python programs. Your goal is to debug a Python program to make sure it can pass a set of test functions. You have access to a set of tools including the pdb debugger to help you investigate the code before proposing a patch. While the code may seem familiar to you from your training, you should not assume you know the code. Instead, you must use the pdb debugger to investigate the code and understand the potential bugs. A common debugging workflow is to 1) find suspicious files and lines (from error messages or test failures); 2) set breakpoints at suspicious places; 3) continue execution so the frame is at the breakpoint you set; 4) then print necessary values to identify the bugs. Once you have gained enough information, propose a rewriting patch to fix the bugs. Avoid rewriting the entire code, focus on the bugs only. You can only call one tool at a time. Do not repeat your previous action, especially if it returned tool calling errors or it resulted in information that you already know. You can think step by step to help you make the decision at every step, but you must be concise and avoid overthinking. If you are confident that you have enough information, propose a patch to fix the bugs by calling the rewrite tool. If you are not sure, continue using the pdb tool to gather more information before proposing a patch. After every rewrite, it's always a good idea to call the eval tool to execute the new code and check if it passes the tests; if it does not, the tool will return the error messages, which you can use to continue debugging. Output both your thinking process (if any) and the tool call in the response. "


@register_agent
class Debug_5_Agent(DebugAgent):
    name: str = "debug_5_agent"

    def run(self, task_name=None, debug=False):
        step = 0
        max_steps = self.config["max_steps"]
        try:
            # remove the pdb tool from the environment
            pdb_tool = self.env.remove_tool("pdb")

            self.history.reset()
            info = self.env.reset(options={"task_name": task_name})
            # initial state does not have prompt and response
            self.history.step(info, None)

            if info.done is True:
                # msg = "Environment started with entrypoint passing without errors."
                self.logger.report_progress(
                    problem_id=task_name,
                    step=1,
                    total_steps=1,
                    score=info.score,
                    max_score=info.max_score,
                    status="resolved",
                )
                return True

            highscore = info.score
            for step in range(max_steps):
                self.logger.info(f"\n{'='*20} STEP {step+1} {'='*20}\n")
                highscore = max(highscore, info.score)
                self.logger.info(
                    f"Step: {step} | Score: {info.score}/{info.max_score} ({info.score/info.max_score:.1%}) [Best: {highscore}]"
                )

                messages = self.build_prompt(info)
                llm_response = self.llm(messages, info.tools)

                if debug:
                    breakpoint()

                info = self.env.step(llm_response.tool, llm_response.response)

                # re-introduce pdb tool at the right time
                if (
                    info.rewrite_counter >= self.config["n_rewrites_before_pdb"]
                    and pdb_tool.name not in self.env.tools
                ):
                    self.env.add_tool(pdb_tool)
                    pdb_tool.start_pdb()
                    # update info tools related fields after adding pdb so it's included when building the next prompt
                    info.instructions = self.env.instructions
                    info.tools = self.env.tools

                self.history.step(info, llm_response)

                if (
                    info.done
                    or info.rewrite_counter >= self.config["max_rewrite_steps"]
                ):
                    reason = "done" if info.done else "max_rewrite_steps reached"
                    self.logger.info(
                        f"Step: {step} | Score: {info.score}/{info.max_score} ({info.score/info.max_score:.1%}) | Reason: {reason}"
                    )
                    # early stop, set current step and total steps to be the same
                    self.logger.report_progress(
                        problem_id=task_name,
                        step=step + 1,
                        total_steps=step + 1,
                        score=info.score,
                        max_score=info.max_score,
                        status="resolved" if info.done else "unresolved",
                    )
                    break
                # keep progress bar running until max_steps is reached
                self.logger.report_progress(
                    problem_id=task_name,
                    step=step + 1,
                    total_steps=max_steps + 1,
                    score=info.score,
                    max_score=info.max_score,
                    status="running",
                )
            # max_steps was reached, task was either resolved or unresolved
            self.logger.report_progress(
                problem_id=task_name,
                step=step + 1,
                total_steps=step + 1,
                score=info.score,
                max_score=info.max_score,
                status="resolved" if info.done else "unresolved",
            )
            return info.done
        except Exception:
            # report any error that happens during the run
            self.logger.report_progress(
                problem_id=task_name,
                step=step + 1,
                total_steps=step + 1,
                score=info.score if info else 0,
                max_score=info.max_score if info else 1,
                status="error",
            )
<<<<<<< HEAD
        self.logger.report_progress(
            problem_id=task_name,
            step=step + 1,
            total_steps=step + 1,
            score=info.score,
            max_score=info.max_score,
            status="done" if info.done else "failed",
        )
        return info.done

@register_agent
class ExplanationAgent(BaseAgent):
    name = "explanation_agent"
    system_prompt = DebugAgent.system_prompt
    explanation_base_path = "../generate-explanations/explanations/failure_critiques/"
    
    # def __init__(self, **kwargs):
    #     filepath = "../generate-explanations/new_explanations_proper_pdb/single_shot_low_level/swe-smith/burnash__gspread.a8be3b96.lm_rewrite__596cni6x/single_shot_explanation_20250711_170309.txt"
    #     self.explanation = self.get_explanation_from_file(filepath)
    #     self.system_prompt = f"{self.system_prompt} {self.explanation} Follow similar steps as the above to debug the code and use the same level high level understanding of information retrieval and debugging."
    #     super().__init__(**kwargs)

    def build_system_prompt(self, info):
        """Build the system prompt with the explanation."""
        system_prompt_template = self._load_system_prompt_template()
        if system_prompt_template is not None:
            system_prompt = system_prompt_template.render(agent=self, info=info)
        else:
            system_prompt = self._default_system_prompt(info)
        try:
            explanation = self.get_explanation_for_task(self.env.task_name)
            system_prompt = f"{system_prompt} {explanation} Use this general advice to assist in your debugging process."
        except FileNotFoundError as e:
            self.logger.error(f"Explanation file not found: {e}")
            system_prompt = f"{system_prompt} [No explanation found]"
        messages = [{"role": "system", "content": filter_non_utf8(system_prompt)}]
        return messages
    
    def get_explanation_for_task(self, task_name: str):
        """Get the explanation for a specific task."""
        # paths = glob.glob(f"{self.explanation_base_path}/{task_name}_system_prompt.txt")
        # if not paths:
        #     raise FileNotFoundError(f"No explanation files found for task: {task_name}")
        # path = sorted(paths)[-1]
        filepath =f"{self.explanation_base_path}/{task_name}_system_prompt.txt"
        explanation = self.get_explanation_from_file(filepath)
        return explanation
    
    # def run(self, task_name=None, debug=False):
    #     # Get the explanation for this specific task
    #     explanation = self.get_explanation_for_task(task_name)
        
    #     # Update system prompt with task-specific explanation
    #     original_system_prompt = self.system_prompt
    #     self.system_prompt = f"{DebugAgent.system_prompt} {explanation}"
        
    #     # Call parent's run method
    #     result = super().run(task_name=task_name, debug=debug)
        
    #     # Restore original system prompt
    #     self.system_prompt = original_system_prompt
        
    #     return result
    
    def get_explanation_from_file(self, text_file: str):
        """Load the explanation from a text file."""
        with open(text_file, "r") as file:
            explanation = file.read().strip()
            delimiter = "="*80
            explanation = explanation.split(delimiter)
            # print(f"Loaded explanation from {text_file}: {explanation[-1]}")
        return explanation[-1]

class GenericCritiqueAgent(ExplanationAgent):
    name = "generic_critique_agent"
    system_prompt = DebugAgent.system_prompt
    explanation_base_path = "../generate-explanations/explanations/failure_critiques/"
    
    def get_explanation_for_task(self, task_name: str):
        """Get the explanation for a specific task."""
        # paths = glob.glob(f"{self.explanation_base_path}/{task_name}_system_prompt.txt")
        # if not paths:
        #     raise FileNotFoundError(f"No explanation files found for task: {task_name}")
        # path = sorted(paths)[-1]
        filepath =f"{self.explanation_base_path}/generic_critique.txt"
        explanation = self.get_explanation_from_file(filepath)
        return explanation
    
    
    

@register_agent    
class NoStrategyAgent(BaseAgent):
    name = "no_strategy_agent"
    system_prompt = "You are a debugging agent specialized in fixing Python programs. Your goal is to debug a Python program to make sure it can pass a set of test functions. You have access to a set of tools including the pdb debugger to help you investigate the code before proposing a patch. Think step-by-step but avoid overthinking."
=======
            raise
>>>>>>> db98ba66
<|MERGE_RESOLUTION|>--- conflicted
+++ resolved
@@ -113,16 +113,7 @@
                 max_score=info.max_score if info else 1,
                 status="error",
             )
-<<<<<<< HEAD
-        self.logger.report_progress(
-            problem_id=task_name,
-            step=step + 1,
-            total_steps=step + 1,
-            score=info.score,
-            max_score=info.max_score,
-            status="done" if info.done else "failed",
-        )
-        return info.done
+            raise
 
 @register_agent
 class ExplanationAgent(BaseAgent):
@@ -184,9 +175,9 @@
             explanation = file.read().strip()
             delimiter = "="*80
             explanation = explanation.split(delimiter)
-            # print(f"Loaded explanation from {text_file}: {explanation[-1]}")
         return explanation[-1]
 
+@register_agent
 class GenericCritiqueAgent(ExplanationAgent):
     name = "generic_critique_agent"
     system_prompt = DebugAgent.system_prompt
@@ -208,7 +199,4 @@
 @register_agent    
 class NoStrategyAgent(BaseAgent):
     name = "no_strategy_agent"
-    system_prompt = "You are a debugging agent specialized in fixing Python programs. Your goal is to debug a Python program to make sure it can pass a set of test functions. You have access to a set of tools including the pdb debugger to help you investigate the code before proposing a patch. Think step-by-step but avoid overthinking."
-=======
-            raise
->>>>>>> db98ba66
+    system_prompt = "You are a debugging agent specialized in fixing Python programs. Your goal is to debug a Python program to make sure it can pass a set of test functions. You have access to a set of tools including the pdb debugger to help you investigate the code before proposing a patch. Think step-by-step but avoid overthinking."