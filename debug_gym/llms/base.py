import logging
import os
from abc import ABC, abstractmethod
from dataclasses import dataclass
from typing import Any, Dict, List, Optional

import yaml
from tenacity import (
    retry,
    retry_if_exception,
    retry_if_not_exception_type,
    stop_after_attempt,
    wait_random_exponential,
)

from debug_gym.gym.tools.tool import EnvironmentTool, ToolCall
from debug_gym.llms.constants import DEFAULT_LLM_CONFIG
from debug_gym.llms.utils import print_messages, trim_prompt_messages
from debug_gym.logger import DebugGymLogger

# Set logging level down to WARNING for endpoint queries.
logging.getLogger("httpx").setLevel(logging.WARNING)


def retry_on_exception(
    func, exception_filter_func, multiplier=1, max_wait=40, max_attempts=100
):
    """Executes a function with retry logic for certain exceptions. Never retries on KeyboardInterrupt.
    Args:
        func: The function to execute with retries
        exception_filter_func: Function that checks if an exception needs to be retried
        *args, **kwargs: Arguments to pass to the function

    Returns:
        The result of the function call
    """
    retry_function = retry(
        retry=(
            retry_if_not_exception_type(KeyboardInterrupt)
            & retry_if_exception(exception_filter_func)
        ),
        wait=wait_random_exponential(multiplier=multiplier, max=max_wait),
        stop=stop_after_attempt(max_attempts),
    )
    return retry_function(func)


@dataclass
class LLMConfig:
    """Configuration dataclass for LLM models"""

    # Required fields
    model: str
    context_limit: int
    # Optional fields
    api_key: Optional[str] = None
    endpoint: Optional[str] = None
    tokenizer: Optional[str] = None
    apply_chat_template: Optional[bool] = False
    enable_thinking: Optional[bool] = False
    reasoning_end_token: Optional[str] = None
    system_prompt_support: bool = True
    ignore_kwargs: List[str] = None
    tags: List[str] = None
    # Azure OpenAI specific fields
    api_version: Optional[str] = None
    scope: Optional[str] = None
    # Custom parameters to pass to generate
    generate_kwargs: dict = None
    # Additional kwargs for tokenizer construction (e.g., trust_remote_code)
    tokenizer_kwargs: dict | None = None

    def __post_init__(self):
        # Set tokenizer to model if not specified
        if self.tokenizer is None:
            self.tokenizer = self.model
        # Initialize empty lists
        if self.ignore_kwargs is None:
            self.ignore_kwargs = []
        if self.tags is None:
            self.tags = []
        if self.generate_kwargs is None:
            self.generate_kwargs = {}
        if self.tokenizer_kwargs is None:
            self.tokenizer_kwargs = {}


@dataclass
class LLMConfigRegistry:
    """Registry holding a collection of LLM configurations"""

    configs: dict[str, LLMConfig] = None

    def __post_init__(self):
        if self.configs is None:
            self.configs = {}

    def get(self, model_name: str) -> LLMConfig:
        """Get a model configuration by name"""
        if model_name not in self.configs:
            raise ValueError(
                f"Model {model_name} not found in llm config registry. Please make "
                "sure the model is registered and the config file is correctly set."
            )
        return self.configs[model_name]

    def register(self, model_name: str, config: dict) -> LLMConfig:
        """Register a new model configuration from a dictionary"""
        llm_config = LLMConfig(**config)
        self.configs[model_name] = llm_config
        return llm_config

    @classmethod
    def register_all(cls, configs: dict) -> None:
        """Register multiple model configurations from a dictionary"""
        registry = cls()
        # Convert each model configuration to LLMConfig objects
        for model_name, model_config in configs.items():
            registry.register(model_name, model_config)
        return registry

    @classmethod
    def from_file(cls, config_file_path: str | None = None) -> "LLMConfigRegistry":
        """Load the LLM configuration from a JSON file"""
        if config_file_path is None:
            config_file_path = os.environ.get(
                "LLM_CONFIG_FILE_PATH", DEFAULT_LLM_CONFIG
            )
        try:
            with open(config_file_path) as f:
                raw_llm_config = yaml.safe_load(f)
            return cls.register_all(raw_llm_config)
        except FileNotFoundError:
            msg = (
                f"Cannot find llm config file: {config_file_path}. "
                "Use `python -m debug_gym.llms.configure` to create one and edit it."
            )
            raise FileNotFoundError(msg)

    def __getitem__(self, model_name: str) -> LLMConfig:
        """Allow dictionary-like access to configurations"""
        return self.get(model_name)

    def __contains__(self, model_name: str) -> bool:
        """Check if a model name exists in the registry"""
        return model_name in self.configs


@dataclass
class TokenUsage:
    prompt: int
    response: int


@dataclass
class LLMResponse:
    prompt: list[dict] | str  # either a string or a list of messages.
    response: str | None
    reasoning_response: str | None
    action: ToolCall
    token_usage: TokenUsage | None = None
    # Raw thinking blocks from the API response (for Anthropic extended thinking)
    # These preserve signatures needed when passing back to the API during tool use
    thinking_blocks: list | None = None

    def __init__(
        self,
        prompt: list[dict] | str,
        response: str = None,
        reasoning_response: str = None,
        action: ToolCall = None,
        prompt_token_count: int = None,
        response_token_count: int = None,
        token_usage: TokenUsage = None,
        thinking_blocks: list = None,
    ):
        self.prompt = prompt
        self.response = response
        self.reasoning_response = reasoning_response
        self.action = action
        if prompt_token_count is not None and response_token_count is not None:
            self.token_usage = TokenUsage(prompt_token_count, response_token_count)
        else:
            self.token_usage = token_usage
        self.thinking_blocks = thinking_blocks


class ContextLengthExceededError(Exception):
    """Exception raised when the context length of an LLM request is exceeded."""

    pass


class LLM(ABC):

    def __init__(
        self,
        model_name: str,
        logger: DebugGymLogger | None = None,
        llm_config: LLMConfig | None = None,
        runtime_generate_kwargs: dict | None = None,
    ):
        self.model_name = model_name
        self.logger = logger or DebugGymLogger("debug-gym")
<<<<<<< HEAD
        self.config = llm_config
=======
        self.config = llm_config or LLMConfigRegistry.from_file()[model_name]
>>>>>>> ec92721e
        self.tokenizer_name = self.config.tokenizer
        self.context_length = self.config.context_limit * 1000
        self.apply_chat_template = self.config.apply_chat_template
        self.enable_thinking = self.config.enable_thinking
        self.reasoning_end_token = self.config.reasoning_end_token
        # Runtime generation kwargs from experiment config (temperature, max_tokens, etc.)
        self.runtime_generate_kwargs = runtime_generate_kwargs or {}

        self.logger.debug(
            f"Using {self.model_name} with max context length of {
                self.context_length:,} tokens."
        )

    @classmethod
    def instantiate(
        cls,
        name: str | None = None,
        llm_config_file_path: str | None = None,
        logger: DebugGymLogger | None = None,
        temperature: float | None = None,
        max_tokens: int | None = None,
    ) -> "LLM":
        """Creates an instance of the appropriate LLM class based on the configuration.

        Args:
            name: Name of the LLM model (e.g., "gpt-4o", "claude-3.7").
            llm_config_file_path: Optional path to the LLM configuration file.
            logger: Optional DebugGymLogger for logging.
            temperature: Optional temperature for generation.
            max_tokens: Optional max tokens for generation.

        Returns:
            An instance of the appropriate LLM class.
        """

        logger = logger or DebugGymLogger("debug-gym")

        if not name:
            return None

        # Build runtime generation kwargs from explicit args
        runtime_generate_kwargs = {}
        if temperature is not None:
            runtime_generate_kwargs["temperature"] = temperature
        if max_tokens is not None:
            runtime_generate_kwargs["max_tokens"] = max_tokens

        if name == "human":
            from debug_gym.llms import Human

            return Human(name, logger=logger)

        llm_config = LLMConfigRegistry.from_file(llm_config_file_path)[name]

        tags = llm_config.tags

        if "copilot openai" in tags:
            from debug_gym.llms.copilot import CopilotOpenAILLM

            klass = CopilotOpenAILLM

        elif "copilot claude" in tags:
            from debug_gym.llms.copilot import CopilotClaudeLLM

            klass = CopilotClaudeLLM

        elif "azure openai" in tags:
            from debug_gym.llms import AzureOpenAILLM

            klass = AzureOpenAILLM

        elif "vllm" in tags:
            from debug_gym.llms import HuggingFaceLLM

            klass = HuggingFaceLLM

        elif "anthropic" in tags:
            from debug_gym.llms import AnthropicLLM

            klass = AnthropicLLM

        else:
            from debug_gym.llms import OpenAILLM

            klass = OpenAILLM

        llm = klass(
            name,
            logger=logger,
            llm_config=llm_config,
            runtime_generate_kwargs=runtime_generate_kwargs,
        )
        return llm

    @abstractmethod
    def generate(self, messages, tools, **kwargs) -> LLMResponse:
        """Generate a response given some messages and return it as an LLMResponse object.
        Raises ContextLengthExceededError if the context length is exceeded.
        The method should be overridden by subclasses."""
        pass

    @abstractmethod
    def tokenize(self, messages: list[dict]) -> list[list[str]]:
        """Abstract method to tokenize messages.

        Args:
            messages: List of message dicts

        Returns:
            List of token lists, one per message
        """
        pass

    def count_tokens(self, messages: list[dict] | str) -> int:
        """Count the total number of tokens across all messages.

        Args:
            messages: List of message dicts

        Returns:
            Total token count across all messages
        """
        if isinstance(messages, str):
            messages = [{"role": "user", "content": messages}]
        tokenized = self.tokenize(messages)
        return sum(len(tokens) for tokens in tokenized)

    @abstractmethod
    def define_tools(self, tool_call_list: list[EnvironmentTool]) -> list[dict]:
        """Translates the list of tools into a format that is specifically defined by each LLM.
        The method should be overridden by subclasses.
        """
        raise NotImplementedError(
            "The define_tools method should be overridden by subclasses."
        )

    @abstractmethod
    def parse_tool_call_response(self, response) -> ToolCall:
        """Parse the tool response from different LLMs and return it as a ToolCall object.
        The method should be overridden by subclasses.
        """
        raise NotImplementedError(
            "The parse_tool_call_response method should be overridden by subclasses."
        )

    @abstractmethod
    def convert_response_to_message(
        self,
        response: LLMResponse,
    ) -> dict:
        """Format the tool call history for different LLMs.
        The method should be overridden by subclasses.
        """
        raise NotImplementedError(
            "The convert_response_to_message method should be overridden by subclasses."
        )

    @abstractmethod
    def convert_observation_to_message(
        self,
        observation: str,
        action_tool_call_id: int = None,
        action_tool_call_name: str = None,
    ) -> dict:
        """Format the tool call history for different LLMs.
        The method should be overridden by subclasses.
        """
        raise NotImplementedError(
            "The convert_observation_to_message method should be overridden by subclasses."
        )

    def __call__(self, messages, tools, *args, **kwargs) -> LLMResponse:
        """Prepares messages and kwargs, then call `generate` which
        should be implemented by subclasses. Returns an LLMResponse object
        with the prompt, response and token usage.

        Priority for generation kwargs (highest to lowest):
        1. kwargs passed directly to this call
        2. runtime_generate_kwargs from experiment config
        3. config.generate_kwargs from llm.yaml
        """
        # Add runtime generation kwargs from experiment config (higher priority)
        for key, value in self.runtime_generate_kwargs.items():
            if key not in kwargs:
                kwargs[key] = value

        # Add custom generation parameters from llm.yaml config (lowest priority)
        for key, value in self.config.generate_kwargs.items():
            if key not in kwargs:
                kwargs[key] = value

        # replace system prompt by user prompt if not supported
        if not self.config.system_prompt_support:
            self.logger.debug(
                "System prompt is not supported by the model, it will be replaced by user prompt."
            )
            for i, m in enumerate(messages):
                if m["role"] == "system":
                    messages[i]["role"] = "user"

        # ignore specific kwargs that are not supported by the model
        if self.config.ignore_kwargs:
            self.logger.debug(
                f"LLM arguments {", ".join(self.config.ignore_kwargs)} "
                "are not supported by the model, they will be ignored."
            )
            for kw in self.config.ignore_kwargs:
                if kw in kwargs:
                    del kwargs[kw]

        def generate_with_drop_message_and_retry(messages, tools, **kwargs):
            """Generate a response. If context length is exceeded, apply trim_prompt_messages and retry."""
            if not messages:
                raise ValueError("No messages provided for generation.")

            max_retries = 1  # Prevent infinite recursion
            for retry_count in range(max_retries + 1):
                try:
                    # pre-truncate messages if they are too long, to avoid unnecessary retries
                    message_tokens = self.count_tokens(messages)
                    if message_tokens > self.context_length:
                        trimmed_messages = trim_prompt_messages(
                            messages, self.context_length, self.count_tokens
                        )
                        messages = trimmed_messages

                    llm_response = self.generate(messages, tools, **kwargs)

                    # If we had to trim messages, log the successful truncation
                    if retry_count > 0:
                        if (
                            llm_response.token_usage
                            and llm_response.token_usage.prompt is not None
                        ):
                            self.logger.info(
                                f"Prompt truncated to {llm_response.token_usage.prompt:,} tokens."
                            )
                        else:
                            self.logger.info(
                                "Prompt truncated successfully (token count unavailable)."
                            )
                    return llm_response

                except ContextLengthExceededError:
                    if retry_count >= max_retries:
                        # Exhausted all retries
                        self.logger.info(
                            f"Unable to reduce prompt size after {max_retries} attempts. "
                            f"Prompt still exceeds {self.context_length:,} token limit."
                        )
                        raise ContextLengthExceededError(
                            f"Unable to reduce prompt size after {max_retries} attempts. "
                            f"Prompt still exceeds {self.context_length:,} token limit."
                        )

                    self.logger.info(
                        f"Prompt is too long. {self.model_name} only allows for {self.context_length:,} tokens."
                    )

                    # Trim messages and try again
                    trimmed_messages = trim_prompt_messages(
                        messages, self.context_length, self.count_tokens
                    )

                    if not trimmed_messages:
                        raise ValueError(
                            "No messages provided for generation after trimming."
                        )

                    # Check if trimming actually reduced the size
                    if trimmed_messages == messages:
                        self.logger.info(
                            "Unable to reduce prompt size. trim_prompt_messages returned the same messages. "
                            f"Prompt exceeds {self.context_length:,} token limit."
                        )
                        raise ContextLengthExceededError(
                            f"Unable to reduce prompt size. trim_prompt_messages returned the same messages. "
                            f"Prompt exceeds {self.context_length:,} token limit."
                        )

                    messages = trimmed_messages

        llm_response = generate_with_drop_message_and_retry(messages, tools, **kwargs)

        if llm_response.action is None:
            # for error analysis purposes
            action = {
                "id": "empty_tool_response",
                "name": "empty_tool_response",
                "arguments": {},
            }
            llm_response.action = action
            self.logger.warning(
                "Tool response is empty. The model may not have called a tool."
            )

        print_messages(messages, self.logger)
        self.logger.info(
            f"LLM response - reasoning: {llm_response.reasoning_response}\n"
            f"LLM response - content: {llm_response.response}\n"
            f"LLM response - tool call: {llm_response.action}"
        )
        return llm_response<|MERGE_RESOLUTION|>--- conflicted
+++ resolved
@@ -196,17 +196,13 @@
     def __init__(
         self,
         model_name: str,
+        llm_config: LLMConfig,
         logger: DebugGymLogger | None = None,
-        llm_config: LLMConfig | None = None,
         runtime_generate_kwargs: dict | None = None,
     ):
         self.model_name = model_name
         self.logger = logger or DebugGymLogger("debug-gym")
-<<<<<<< HEAD
         self.config = llm_config
-=======
-        self.config = llm_config or LLMConfigRegistry.from_file()[model_name]
->>>>>>> ec92721e
         self.tokenizer_name = self.config.tokenizer
         self.context_length = self.config.context_limit * 1000
         self.apply_chat_template = self.config.apply_chat_template
