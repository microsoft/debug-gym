--- conflicted
+++ resolved
@@ -210,11 +210,7 @@
                 model=self.config.model,
                 messages=messages,
                 tools=self.define_tools(tools),
-<<<<<<< HEAD
-                tool_choice=kwargs.pop("tool_choice", "required"),
-=======
-                tool_choice="auto",
->>>>>>> ffa0c6a2
+                tool_choice=kwargs.pop("tool_choice", "auto"),
                 **kwargs,
             )
         except openai.BadRequestError as e:
