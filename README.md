# Froggy

<img src="https://github.com/microsoft/Froggy/blob/main/media/froggy_logo.png" width=50% height=50%>

Froggy is an interactive debugging system for Python. This LLM-based agent can import tools such as `pdb` to interactively investigate the code and generate patches to fix it.

## Installation

    conda create -n froggy python=3.12
    conda activate froggy
    pip install -e .

### Set your API information in llm.cfg
First, make a copy of the template,

    cp llm.cfg.template llm.cfg

Then, edit `llm.cfg` with your endpoint and API key information.

> [!WARNING]
> When using open-sourced LLMs, e.g., via vLLM, you need to correctly setup `HF_TOKEN` required by the tokenizer.


## System Design

Our base environment, `RepoEnv`, is an interactive environment that follows the [Gymnasium](https://github.com/Farama-Foundation/Gymnasium) paradigm. Once the environment `env` instantiated, one can use `env.reset()` to start an episode and receives initial informations. Then, one can interact with the environment using `env.step(action)`, where `action` is one of the available tools (see below), doing so will return subsequent informations (e.g, error message, debugger stdout, etc.)

One of the core designs of Froggy is the notion of tools. Users can dynamically import tools, or develop customized tools and utilize them in the environment. Tools are modules that augment an agent's action space, observation space, or provide additonal functionalities to the agent. Below are the set of tools we have implemented so far.

| Tool name | Description |
| :-: | :----- |
| `listdir` | Listdir returns the directory tree at a given subdirectory. This is particularly useful when dealing with a repository with multiple files. |
| `view` | Viewing tool is used to change an agent's focus to a particular source code file. This is particularly useful when dealing with a repository with multiple files. |
| `eval` | Eval tool runs the current code repository using the provided entrypoint (e.g., pytest). |
| `pdb` | Interactive debugger wrapping the python pdb tool. In additon, users can choose to maintain a set of persistent breakpoints (as in some programming IDEs), which are not reset after every eval. With such feature, a new pdb debugging session is activated automatically, with all the breakpoints restored. Note such breakpoint can be cleared by pdb commands such as `cl`. |
<<<<<<< HEAD
| `patcher` | Code patchers are modules that rewrite a certain piece of code to fix the bug. There can be many implementations, such as rewriting a entire file, rewriting a chunk of code in a file, or applying a diff patch to a file. Note that a patcher can only modify files that are editable, which is defined in a `.pdbignore` file in the working repository, sharing the same syntax as `.gitignore`. |
=======
| `patcher` | Patchers are modules that rewrite a certain piece of code to fix the bug. There can be many implementations, such as rewriting a entire file, rewriting a chunk of code in a file, or applying a diff patch to a file. Note that a patcher can only modify files that are editable, which is defined in a `.froggyignore` file in the working repository, sharing the same syntax as `.gitignore`. |
>>>>>>> 856d369d
| `reasoning` | Reasoning tool enables the model to output explicit reasoning text. Unlike CoT, the reasoning tool maintains the reasoning text in the history as if it were any other tool/action. When initializing, passing ```allow_chain_action = True``` to allow the agent to output another action after the reasoning tokens, in the same step. |

Upon importing a tool, its action space and observation space will be automatically merged into the agent's action space and observation space; its instruction will also be merged into the overall instruction provided to the agent (e.g., as system prompt).

## Running Baselines

### Agents

We have the below LLM-based agents available:

| Agent name | Description |
| :-: | :----- |
| `zero_shot` | A minimal agent that takes all available information as part of the prompt and asks the LLM to generate a command. |
| `cot`| A two-step agent, it first asks the LLM to think step-by-step about the current debugging state, then based on this to generate a command. |
| `tadpole` | A hierarchical agent consisting a task decomposer and a command generator. The task decomposer determines to continue the current subgoal or to switch to a new one; based on the subgoal, the command generator generates a command. |
| `zero_shot_nopdb` | `zero_shot` agent, pdb tool is disabled (an agent keeps rewriting). |
| `cot_nopdb`| `cot` agent, pdb tool is disabled. |

### Benchmarks

| Benchmark name | Link |
| :-: | :----- |
| `aider` | [https://github.com/Aider-AI/aider](https://github.com/Aider-AI/aider) |
| `swebench`| [https://github.com/princeton-nlp/SWE-bench](https://github.com/princeton-nlp/SWE-bench) |
| `terminal_simulator`| A dataset where bug are generated using LLMs, based on human-authored working code. |

### Run

    python scripts/run.py scripts/config_<benchmark name>.yaml --agent <agent name>

Add `-v`, `--debug` to be verbose, or to enter debug mode.
> [!WARNING]
> When using --debug, you will need to press `c` to continue after each reasoning step.

### Debugging Custom Repo

Modify `scripts/config.yaml`, especially the `env_kwargs` to set the path and entrypoint of the custom repository. We assume there is a `.froggyignore` file within the repository that labels files/folders that are not editable.

As an example, we provide a buggy pytorch code repository in `data/pytorch`.

    python scripts/run.py scripts/config.yaml --agent <agent name>


### Overriding values in config

`-p` is a handy way to override values defined in config. For example, the below command will run zero_shot agent on aider with human mode (while in config file it specifies llama)

    python scripts/run.py scripts/config_aider.yaml --agent zero_shot -v -p zero_shot.llm_name="human"

## Contributing

This project welcomes contributions and suggestions.  Most contributions require you to agree to a
Contributor License Agreement (CLA) declaring that you have the right to, and actually do, grant us
the rights to use your contribution. For details, visit https://cla.opensource.microsoft.com.

When you submit a pull request, a CLA bot will automatically determine whether you need to provide
a CLA and decorate the PR appropriately (e.g., status check, comment). Simply follow the instructions
provided by the bot. You will only need to do this once across all repos using our CLA.

This project has adopted the [Microsoft Open Source Code of Conduct](https://opensource.microsoft.com/codeofconduct/).
For more information see the [Code of Conduct FAQ](https://opensource.microsoft.com/codeofconduct/faq/) or
contact [opencode@microsoft.com](mailto:opencode@microsoft.com) with any additional questions or comments.

## Trademarks

This project may contain trademarks or logos for projects, products, or services. Authorized use of Microsoft
trademarks or logos is subject to and must follow
[Microsoft's Trademark & Brand Guidelines](https://www.microsoft.com/en-us/legal/intellectualproperty/trademarks/usage/general).
Use of Microsoft trademarks or logos in modified versions of this project must not cause confusion or imply Microsoft sponsorship.
Any use of third-party trademarks or logos are subject to those third-party's policies.<|MERGE_RESOLUTION|>--- conflicted
+++ resolved
@@ -33,11 +33,7 @@
 | `view` | Viewing tool is used to change an agent's focus to a particular source code file. This is particularly useful when dealing with a repository with multiple files. |
 | `eval` | Eval tool runs the current code repository using the provided entrypoint (e.g., pytest). |
 | `pdb` | Interactive debugger wrapping the python pdb tool. In additon, users can choose to maintain a set of persistent breakpoints (as in some programming IDEs), which are not reset after every eval. With such feature, a new pdb debugging session is activated automatically, with all the breakpoints restored. Note such breakpoint can be cleared by pdb commands such as `cl`. |
-<<<<<<< HEAD
-| `patcher` | Code patchers are modules that rewrite a certain piece of code to fix the bug. There can be many implementations, such as rewriting a entire file, rewriting a chunk of code in a file, or applying a diff patch to a file. Note that a patcher can only modify files that are editable, which is defined in a `.pdbignore` file in the working repository, sharing the same syntax as `.gitignore`. |
-=======
 | `patcher` | Patchers are modules that rewrite a certain piece of code to fix the bug. There can be many implementations, such as rewriting a entire file, rewriting a chunk of code in a file, or applying a diff patch to a file. Note that a patcher can only modify files that are editable, which is defined in a `.froggyignore` file in the working repository, sharing the same syntax as `.gitignore`. |
->>>>>>> 856d369d
 | `reasoning` | Reasoning tool enables the model to output explicit reasoning text. Unlike CoT, the reasoning tool maintains the reasoning text in the history as if it were any other tool/action. When initializing, passing ```allow_chain_action = True``` to allow the agent to output another action after the reasoning tokens, in the same step. |
 
 Upon importing a tool, its action space and observation space will be automatically merged into the agent's action space and observation space; its instruction will also be merged into the overall instruction provided to the agent (e.g., as system prompt).
