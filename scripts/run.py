import datetime
import json
import os
import signal
import subprocess
import uuid
from concurrent.futures import ProcessPoolExecutor, as_completed
from pathlib import Path

from debug_gym import version as dg_version
from debug_gym.agents.base_agent import AGENT_REGISTRY, create_agent
from debug_gym.agents.utils import load_config
from debug_gym.gym.envs import select_env
from debug_gym.gym.terminal import select_terminal
from debug_gym.gym.tools.toolbox import Toolbox
from debug_gym.llms.base import LLM
from debug_gym.llms.human import Human
from debug_gym.logger import DebugGymLogger, load_previous_run_status


class AgentTimeoutException(BaseException):
    """Custom exception to handle timeouts in agent
    execution. Inherits from BaseException to ensure
    it is not caught by agent exception handling."""

    pass


def set_signal(timeout_seconds):
    """Set a signal handler for timeouts.
    Only works on Unix-like systems."""

    def timeout_handler(signum, frame):
        """Signal handler for timeout."""
        raise AgentTimeoutException

    if timeout_seconds > 0:
        signal.signal(signal.SIGALRM, timeout_handler)
        signal.alarm(timeout_seconds)


def run_agent(args, problem, config):
    set_signal(args.timeout)
    success = True
    env = None

    # Flag to not report errors from the agent, since they report
    # errors themselves and we want to avoid double reporting.
    report_progress_error = True

    exp_path = Path(config["output_path"]) / config["uuid"]
    problem_path = exp_path / problem

    task_logger = DebugGymLogger(
        problem,
        log_dir=problem_path,
        level=args.logging_level,
        mode="w" if args.force_all else "a",
    )
    try:
        previous_run = load_previous_run_status(problem_path, problem)
        if (
            not args.force_all
            and previous_run is not None
<<<<<<< HEAD
            and previous_run.status
            in ["resolved", "skip-resolved", "unresolved", "skip-unresolved"]
=======
            and previous_run.status in ["resolved", "unresolved"]
>>>>>>> 253b1c30
        ):
            task_logger.debug(f"Previous run found: {problem_path}")
            success = previous_run.status == "resolved"
            task_logger.debug(f"Previous run status: {previous_run.status}")
            if not args.force_failed or success:
                status = "skip-resolved" if success else "skip-unresolved"
                task_logger.report_progress(
                    problem_id=previous_run.problem_id,
                    step=previous_run.step,
                    total_steps=previous_run.total_steps,
                    score=previous_run.score,
                    max_score=previous_run.max_score,
                    status=status,
                )
                task_logger.debug(f"Skipping {problem}, already done.")
                return success

        task_logger.report_progress(
            problem_id=problem,
            step=0,
            total_steps=1,
            score=0,
            max_score=1,
            status="running",
        )

        env = create_env(config, task_logger)
        add_tools(env, config, task_logger)

        llm = LLM.instantiate(
            llm_name=config["llm_name"],
            llm_config_file_path=config.get("llm_config_file_path"),
            logger=task_logger,
        )

        agent = create_agent(
            config["agent_type"],
            config=config,
            env=env,
            llm=llm,
            logger=task_logger,
        )

        try:
            success = agent.run(task_name=problem, debug=args.debug)
        except KeyboardInterrupt:
            task_logger.error("Agent run was interrupted by user.")
            task_logger.report_progress(
                problem_id=problem,
                step=1,
                total_steps=1,
                score=0,
                max_score=1,
                status="error",
            )
            success = False
            raise
        except AgentTimeoutException:
            task_logger.error(
                f"Timeout: Problem `{problem}` exceeded "
                f"the time limit of {args.timeout} seconds."
            )
            task_logger.report_progress(
                problem_id=problem,
                step=1,
                total_steps=1,
                score=0,
                max_score=1,
                status="error",
            )
            success = False
            raise
        except:
            report_progress_error = False
            raise

        # optionally apply patch
        if config["save_patch"]:
            agent.save_patch(task_name=problem)

        # save log
        agent.log(task_name=problem)

    except Exception as e:
        task_logger.error(
            f"Task Error: {problem} - {e!r}. Run with --very-verbose "
            f"or check {task_logger.log_file} for more information."
        )
        task_logger.debug(
            f"Task {problem} generated an exception: {e!r}", exc_info=True
        )
        if report_progress_error:
            task_logger.report_progress(
                problem_id=problem,
                step=1,
                total_steps=1,
                score=0,
                max_score=1,
                status="error",
            )
        if args.debug:
            raise e

        success = False
    finally:
        # Close env and cancel any pending alarm
        signal.alarm(0)
        if env:
            env.close()
    return success


def create_env(config: dict, logger: DebugGymLogger):
    terminal = select_terminal(config.get("terminal"), logger)
    env_class = select_env(config.get("benchmark"))
    env = env_class(
        **config["env_kwargs"],
        problems=config.get("problems", ["custom"]),
        terminal=terminal,
        logger=logger,
    )
    return env


def add_tools(env, config: dict, logger: DebugGymLogger):
    """Add tools to the environment"""
    for tool in config["tools"]:
        tool_instantiated = Toolbox.get_tool(tool)
        env.add_tool(tool_instantiated)
        logger.debug(f"Adding tool to toolbox: {tool_instantiated.__class__.__name__}")


def dump_experiment_info(config: dict, args: dict):
    """Dump experiment information to a JSONL file.
    Each line is one experiment run with its metadata."""

    try:  # Get git commit hash
        git_hash = (
            subprocess.check_output(
                ["git", "rev-parse", "HEAD"], cwd=os.path.dirname(__file__)
            )
            .decode()
            .strip()
        )
    except Exception:
        git_hash = ""

    try:  # Get git diff
        git_diff = subprocess.check_output(
            ["git", "diff"], cwd=os.path.dirname(__file__)
        ).decode()
    except Exception:
        git_diff = ""

    version_info = {
        "debug_gym_version": dg_version.__version__,
        "datetime": datetime.datetime.now().isoformat(),
        "git_hash": git_hash,
        "git_diff": git_diff,
        "config": config,
        "args": vars(args),
        "python_version": os.sys.version,
    }

    file = Path(config["output_path"]) / config["uuid"] / "experiment_info.jsonl"
    with open(file, "a") as f:
        f.write(f"{json.dumps(version_info)}\n")


def main():
    config, args = load_config()
    config["uuid"] = config.get("uuid", str(uuid.uuid4()))
    exp_output_path = Path(config["output_path"]) / config["uuid"]
    exp_output_path.mkdir(parents=True, exist_ok=True)
    logger = DebugGymLogger("debug-gym", level=args.logging_level)
    logger.info(f"Experiment log path: {exp_output_path}")
    dump_experiment_info(config, args)

    # Create the environment to get the list of problems to run.
    env = create_env(config, logger=logger)
    problems = sorted(env.dataset)

    if args.list:
        print(f"\n# Available problems in {config.get('benchmark', 'config')}:")
        for problem in problems:
            print(f" - {problem}")

        # list agent
        print("\n# Available agents:")
        for agent in AGENT_REGISTRY:
            print(f" - {agent}")

        return

    llm = LLM.instantiate(
        llm_name=config["llm_name"],
        llm_config_file_path=config.get("llm_config_file_path"),
        logger=logger,
    )

    # Stop live progress display if --no-live-display is set
    # or in Human mode (avoid conflicts with prompt_toolkit)
    if args.no_live_display or isinstance(llm, Human):
        logger.set_no_live()

    num_workers = args.num_workers or int(os.environ.get("DEBUG_GYM_WORKERS", 1))
    if args.debug:
        logger.warning("Running in debug mode, num_workers set to 1")
        num_workers = 1
    # make sure number of workers is in range [1, len(problems)]
    num_workers = min(max(1, num_workers), len(problems))
    logger.info(f"Running with {num_workers} workers")

    with logger.rich_progress(problems, max_display=args.max_display):
        if num_workers == 1:  # run sequentially for easier debugging
            for problem in problems:
                try:
                    success = run_agent(args, problem, config)
                except AgentTimeoutException:
                    pass  # Handleled in run_agent, just continue
                except (KeyboardInterrupt, Exception) as e:
                    raise e
        else:
            with ProcessPoolExecutor(
                num_workers, initializer=DebugGymLogger.set_as_worker
            ) as executor:
                futures = {
                    executor.submit(run_agent, args, problem, config): problem
                    for problem in problems
                }
                for future in as_completed(futures):
                    if future.cancelled():
                        continue
                    try:
                        problem = futures[future]
                        success = future.result()
                    except AgentTimeoutException:
                        pass  # Handled in run_agent, just continue
                    except (KeyboardInterrupt, Exception) as e:
                        executor.shutdown(wait=False, cancel_futures=True)
                        raise e


if __name__ == "__main__":
    main()<|MERGE_RESOLUTION|>--- conflicted
+++ resolved
@@ -62,12 +62,7 @@
         if (
             not args.force_all
             and previous_run is not None
-<<<<<<< HEAD
-            and previous_run.status
-            in ["resolved", "skip-resolved", "unresolved", "skip-unresolved"]
-=======
             and previous_run.status in ["resolved", "unresolved"]
->>>>>>> 253b1c30
         ):
             task_logger.debug(f"Previous run found: {problem_path}")
             success = previous_run.status == "resolved"
