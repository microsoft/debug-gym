--- conflicted
+++ resolved
@@ -42,7 +42,7 @@
                 task_logger.stop(remove=not args.keep_completed_tasks)
                 return success
 
-        env = create_env(args, config, task_logger)
+        env = create_env(config, task_logger)
         agent = create_agent(args.agent, config=config, env=env, logger=task_logger)
         success = agent.run(task_name=problem, debug=args.debug)
 
@@ -72,7 +72,7 @@
     return success
 
 
-def create_env(args, config: dict, logger: FroggyLogger):
+def create_env(config: dict, logger: FroggyLogger):
     terminal = select_terminal(config.get("terminal"), logger)
     env_class = select_env(config.get("benchmark"))
     env = env_class(**config["env_kwargs"], terminal=terminal, logger=logger)
@@ -119,40 +119,10 @@
 
     config = config[args.agent]
 
-<<<<<<< HEAD
-    with Live(logger.progress_group, refresh_per_second=20) as live:
-        if args.debug:
-            live.stop()  # Because it interferes with pdb.
-        # run agent, loop over the tasks
-        if "benchmark" in config and "problems" in config:
-            if "all" == config["problems"]:
-                env = create_env(args, config, logger=logger)
-                problem_list = env.dataset.keys()  # all tasks
-            else:
-                assert isinstance(config["problems"], list)
-                problem_list = config["problems"]
-
-            num_workers = int(os.environ.get("FROGGY_WORKERS", 1))
-            tasks_done = 0
-            mean_perf = 0
-
-            tasks_succeeded = []
-
-            overall_task_id = logger.overall_progress.add_task(
-                "", total=len(problem_list)
-            )
-            top_descr = "[bold #AAAAAA](%d out of %d tasks done)" % (
-                tasks_done,
-                len(problem_list),
-            )
-            logger.overall_progress.update(
-                overall_task_id, description=top_descr, advance=0
-            )
-=======
     # Figure out which problems to solve.
     problems = config.get("problems", ["custom"])
     if problems == "all" and "benchmark" in config:
-        env = create_env(args, config, logger=logger)
+        env = create_env(config, logger=logger)
         problems = list(env.dataset.keys())  # all tasks
 
     with Live(logger.progress_group, refresh_per_second=20) as live:
@@ -169,7 +139,6 @@
             description=f"[bold #AAAAAA]({tasks_done} out of {len(problems)} tasks done)",
             total=len(problems),
         )
->>>>>>> 4a4023dd
 
         if num_workers > 1:
             # Multi-thread
@@ -242,36 +211,8 @@
             description=f"[bold green]{mean_perf}/{tasks_done} success!",
         )
 
-<<<<<<< HEAD
-            logger.info(f"Tasks that succeeded: {tasks_succeeded}")
-        else:
-            # custom repo
-            problem = "custom"
-            config["uuid"] = config.get("uuid", str(uuid.uuid4()))
-            exp_path = Path(config["output_path"]) / config["uuid"] / problem
-            task_logger = FroggyLogger(
-                problem,
-                is_task=True,
-                log_dir=exp_path,
-                level=args.logging_level,
-                mode="w" if args.force_all else "a",
-            )
-
-            env = create_env(args, config, logger=task_logger)
-            agent = create_agent(args.agent, config=config, env=env, logger=task_logger)
-            print(colored(f"Running agent {agent.name}", "green"))
-            agent.run(debug=args.debug)
-
-            # optionally apply patch
-            if config["save_patch"]:
-                agent.save_patch()
-
-            # save log
-            agent.log()
-=======
         logger.info(f"Tasks that succeeded: {tasks_succeeded}")
         logger.info(f"Tasks that failed: {set(problems) - set(tasks_succeeded)}")
->>>>>>> 4a4023dd
 
 
 if __name__ == "__main__":
