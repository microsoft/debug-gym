--- conflicted
+++ resolved
@@ -21,72 +21,54 @@
         match config["benchmark"]:
             case "aider":
                 from froggy.envs import AiderBenchmarkEnv
+
                 env = AiderBenchmarkEnv(**config["env_kwargs"])
             case "swebench":
                 from froggy.envs import SWEBenchEnv
+
                 env = SWEBenchEnv(**config["env_kwargs"])
             case "terminal_simulator":
                 from froggy.envs import TerminalSimulatorEnv
+
                 env = TerminalSimulatorEnv(**config["env_kwargs"])
             case _:
                 raise ValueError(f"Unknown benchmark {config['benchmark']}")
     else:
         # custom repo
         from froggy.envs import RepoEnv
+
         env = RepoEnv(**config["env_kwargs"])
 
     # import tools to the environment
     for tool in config["tools"]:
-<<<<<<< HEAD
-        _tool_info = tool.split(":", 1)
-        match _tool_info[0]:
-            case "view":
-                from froggy.tools.view import ViewTool
-                env.add_tool(ViewTool())
-            case "eval":
-                from froggy.tools.eval import EvalTool
-                env.add_tool(EvalTool())
-            case "listdir":
-                from froggy.tools.listdir import ListdirTool
-                env.add_tool(ListdirTool())
-            case "pdb":
-                from froggy.tools.pdb import PDBTool
-                env.add_tool(
-                    PDBTool(persistent_breakpoints=config["persistent_breakpoints"]))
-            case "reasoning":
-                from froggy.tools.reasoning import ReasoningTool
-                env.add_tool(ReasoningTool())
-            case "patcher":
-                from froggy.tools.patchers import CodePatcher
-                patcher_name = _tool_info[1]
-                env.add_tool(CodePatcher.get(patcher_name))
-            case _:
-                raise ValueError(f"Unknown tool {tool}")
-=======
         kwargs = {}
         if tool == "pdb":
             kwargs["persistent_breakpoints"] = config["persistent_breakpoints"]
         tool_instantiated = Toolbox.get_tool(tool, **kwargs)
         print(f"Adding tool to toolbox: {tool_instantiated.__class__.__name__}")
         env.add_tool(tool_instantiated)
->>>>>>> 010ffeae
 
     # instantiate agent
     match args.agent:
         case "zero_shot":
             from froggy.agents import AgentZeroShot
+
             agent = AgentZeroShot(config, env, verbose=args.verbose)
         case "cot":
             from froggy.agents import AgentCoT
+
             agent = AgentCoT(config, env, verbose=args.verbose)
         case "tadpole":
             from froggy.agents import AgentTadpole
+
             agent = AgentTadpole(config, env, verbose=args.verbose)
         case "zero_shot_nopdb":
             from froggy.agents import AgentZeroShot_NoPDB
+
             agent = AgentZeroShot_NoPDB(config, env, verbose=args.verbose)
         case "cot_nopdb":
             from froggy.agents import AgentCoT_NoPDB
+
             agent = AgentCoT_NoPDB(config, env, verbose=args.verbose)
         case _:
             raise ValueError(f"Unknown agent {args.agent}")
