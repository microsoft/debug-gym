import asyncio
import logging
from multiprocessing import Pool
import os
from concurrent.futures import ThreadPoolExecutor, as_completed
from os.path import join as pjoin

from rich.progress import BarColumn, Progress, TextColumn
from termcolor import colored
from tqdm import tqdm

from froggy.terminal import select_terminal
from froggy.tools.toolbox import Toolbox
from froggy.utils import TaskLogger, load_config

logger = logging.getLogger("froggy")


def select_env(env_type: str = None):
    match env_type:
        case None:
            from froggy.envs.env import RepoEnv as env_class
        case "aider":
            from froggy.envs import AiderBenchmarkEnv as env_class
        case "swebench":
            from froggy.envs import SWEBenchEnv as env_class
        case "terminal_simulator":
            from froggy.envs import TerminalSimulatorEnv as env_class
        case _:
            raise ValueError(f"Unknown benchmark {env_type}")
    return env_class

def run_agent_wrapper(payload):
    args, problem, config = payload
    return run_agent(args, problem, config)

def run_agent(args, problem, config):
    task_logger = TaskLogger(logger, {'task': problem})
    try:
        agent = create_agent(args, config, logger=task_logger)

        if os.path.exists(pjoin(agent._output_path, problem, "froggy.jsonl")):
            print(colored(f"Skipping {problem}, already done.", "yellow"))
            return

        done = agent.run(task_name=problem, debug=args.debug)

        # optionally apply patch
        if config["save_patch"]:
            agent.save_patch(task_name=problem)

        # save log
        agent.log(task_name=problem)
    except Exception as e:
        logger.warning(f"Task Error: {problem} - {e!r}. Run with --verbose for more information.")
        logger.debug(f"Task {problem} generated an exception: {e!r}", exc_info=True)
        raise e

    return done


def create_env(args, config, logger):
    terminal = select_terminal(config.get("terminal"), logger)
    env_class = select_env(config.get("benchmark"))
    env = env_class(**config["env_kwargs"], terminal=terminal, logger=logger)

    # import tools to the environment
    for tool in config["tools"]:
        kwargs = {}

        if tool == "pdb":
            kwargs["persistent_breakpoints"] = config["persistent_breakpoints"]

        tool_instantiated = Toolbox.get_tool(tool, **kwargs)
        env.add_tool(tool_instantiated)
        logger.debug(f"Adding tool to toolbox: {tool_instantiated.__class__.__name__}")
    return env


def create_agent(args, config, logger):
    env = create_env(args, config, logger)

    agent_config = dict(
        config_dict=config,
        env=env,
        verbose=args.verbose,
        logger=logger,
    )

    # instantiate agent
    match args.agent:
        case "zero_shot":
            from froggy.agents import AgentZeroShot as agent_class
        case "cot":
            from froggy.agents import AgentCoT as agent_class
        case "tadpole":
            from froggy.agents import AgentTadpole as agent_class
        case "zero_shot_nopdb":
            from froggy.agents import AgentZeroShot_NoPDB as agent_class
        case "cot_nopdb":
            from froggy.agents import AgentCoT_NoPDB as agent_class
        case "zero_shot_pdb_after_rewrites":
            from froggy.agents import AgentZeroShot_PdbAfterRewrites as agent_class
        case "zero_shot_nopdb_whole":
            from froggy.agents import AgentZeroShot_NoPDB as agent_class
        case _:
            raise ValueError(f"Unknown agent {args.agent}")

    agent = agent_class(**agent_config)

    if args.verbose:
        agent.llm.verbose = True

    return agent


def main():
    logger.setLevel(logging.DEBUG)
    config, args = load_config()
    if args.very_verbose:
        args.verbose = True
        logger.setLevel(logging.DEBUG)

    available_agents = list(config.keys())
    assert (
        args.agent in available_agents
    ), f"Invalid agent. Available agents: {available_agents}"

    config = config[args.agent]

    # run agent, loop over the tasks
    if "benchmark" in config and "problems" in config:
        if "all" == config["problems"]:
<<<<<<< HEAD
            env = create_env(args, config)
=======
            env = create_env(args, config, logger=logger)
>>>>>>> 827d6217
            problem_list = env.dataset.keys()  # all tasks
        else:
            assert isinstance(config["problems"], list)
            problem_list = config["problems"]

        num_workers = 1 if args.verbose else int(os.environ.get("FROGGY_WORKERS", 1))
        tasks_done = 0
        mean_perf = 0

        # with Pool(num_workers) as pool:
        #     results = []
        #     jobs = ((args, problem, config) for problem in problem_list)
        #     for result in tqdm(pool.map(run_agent_wrapper, jobs), total=len(problem_list)):
        #         try:
        #             if result is not None:
        #                 mean_perf += result
        #                 tasks_done += 1

        #             # pbar.set_description_str(
        #             #     f"Avg. Score so far: {mean_perf / tasks_done:.2f}"
        #             # )
        #             #pbar.update()
        #         except Exception as e:
        #             logger.warning(f"Task Error: {e!r}. Run with --verbose for more information.")
        #             logger.debug(f"Task generated an exception: {e!r}", exc_info=True)
        #             if args.debug:
        #                 raise e

        pbar = tqdm(range(len(problem_list)))
        with ThreadPoolExecutor(num_workers) as executor:
            futures = [
                executor.submit(run_agent, args, problem, config)
                for problem in problem_list
            ]
            for future in as_completed(futures):
                try:
                    result = future.result()
                except asyncio.CancelledError:
                    logger.warning("Task cancelled.")
                    break
                except KeyboardInterrupt:
                    logger.warning("Task interrupted by user.")
                    break
                except Exception as e:
                    logger.warning(f"Task Error: {e!r}. Run with --verbose for more information.")
                    logger.debug(f"Task generated an exception: {e!r}", exc_info=True)
                    if args.debug:
                        raise e

                    continue  # Skip to the next future if desired

                mean_perf += result
                tasks_done += 1

                pbar.set_description_str(
                    f"Avg. Score so far: {mean_perf / tasks_done:.2f}"
                )
                pbar.update()
    else:
        # custom repo
        print(colored(f"Running agent {agent.name}", "green"))
        agent = create_agent(args, config)
        agent.run(debug=args.debug)
        # optionally apply patch
        if config["save_patch"]:
            agent.save_patch()
        # save log
        agent.log()


if __name__ == "__main__":
    main()<|MERGE_RESOLUTION|>--- conflicted
+++ resolved
@@ -1,8 +1,8 @@
 import asyncio
 import logging
-from multiprocessing import Pool
 import os
 from concurrent.futures import ThreadPoolExecutor, as_completed
+from multiprocessing import Pool
 from os.path import join as pjoin
 
 from rich.progress import BarColumn, Progress, TextColumn
@@ -30,12 +30,14 @@
             raise ValueError(f"Unknown benchmark {env_type}")
     return env_class
 
+
 def run_agent_wrapper(payload):
     args, problem, config = payload
     return run_agent(args, problem, config)
 
+
 def run_agent(args, problem, config):
-    task_logger = TaskLogger(logger, {'task': problem})
+    task_logger = TaskLogger(logger, {"task": problem})
     try:
         agent = create_agent(args, config, logger=task_logger)
 
@@ -52,7 +54,9 @@
         # save log
         agent.log(task_name=problem)
     except Exception as e:
-        logger.warning(f"Task Error: {problem} - {e!r}. Run with --verbose for more information.")
+        logger.warning(
+            f"Task Error: {problem} - {e!r}. Run with --verbose for more information."
+        )
         logger.debug(f"Task {problem} generated an exception: {e!r}", exc_info=True)
         raise e
 
@@ -131,11 +135,7 @@
     # run agent, loop over the tasks
     if "benchmark" in config and "problems" in config:
         if "all" == config["problems"]:
-<<<<<<< HEAD
-            env = create_env(args, config)
-=======
             env = create_env(args, config, logger=logger)
->>>>>>> 827d6217
             problem_list = env.dataset.keys()  # all tasks
         else:
             assert isinstance(config["problems"], list)
@@ -180,7 +180,9 @@
                     logger.warning("Task interrupted by user.")
                     break
                 except Exception as e:
-                    logger.warning(f"Task Error: {e!r}. Run with --verbose for more information.")
+                    logger.warning(
+                        f"Task Error: {e!r}. Run with --verbose for more information."
+                    )
                     logger.debug(f"Task generated an exception: {e!r}", exc_info=True)
                     if args.debug:
                         raise e
