import asyncio
import logging
import os
from concurrent.futures import ThreadPoolExecutor, as_completed
from multiprocessing import Pool
from os.path import join as pjoin

from rich.progress import BarColumn, Progress, TextColumn
from termcolor import colored
from tqdm import tqdm

from froggy.terminal import select_terminal
from froggy.tools.toolbox import Toolbox
from froggy.utils import load_config, setup_logger

# logger = logging.getLogger("froggy")


def select_env(env_type: str = None):
    match env_type:
        case None:
            from froggy.envs.env import RepoEnv as env_class
        case "aider":
            from froggy.envs import AiderBenchmarkEnv as env_class
        case "swebench":
            from froggy.envs import SWEBenchEnv as env_class
        case "terminal_simulator":
            from froggy.envs import TerminalSimulatorEnv as env_class
        case _:
            raise ValueError(f"Unknown benchmark {env_type}")
    return env_class


def run_agent_wrapper(payload):
    args, problem, config = payload
    return run_agent(args, problem, config)


def run_agent(args, problem, config):
    task_logger = setup_logger(
        problem, log_dir=config["output_path"], verbose=args.verbose
    )
    try:
        agent = create_agent(args, config, logger=task_logger)

        if os.path.exists(pjoin(agent._output_path, problem, "froggy.jsonl")):
            print(colored(f"Skipping {problem}, already done.", "yellow"))
            return

        done = agent.run(task_name=problem, debug=args.debug)

        # optionally apply patch
        if config["save_patch"]:
            agent.save_patch(task_name=problem)

        # save log
        agent.log(task_name=problem)
    except Exception as e:
        task_logger.warning(
            f"Task Error: {problem} - {e!r}. Run with --verbose for more information."
        )
        task_logger.debug(
            f"Task {problem} generated an exception: {e!r}", exc_info=True
        )
        raise e

    return done


def create_env(args, config, logger):
    terminal = select_terminal(config.get("terminal"), logger)
    env_class = select_env(config.get("benchmark"))
    env = env_class(**config["env_kwargs"], terminal=terminal, logger=logger)

    # import tools to the environment
    for tool in config["tools"]:
        kwargs = {}

        if tool == "pdb":
            kwargs["persistent_breakpoints"] = config["persistent_breakpoints"]

        tool_instantiated = Toolbox.get_tool(tool, **kwargs)
        env.add_tool(tool_instantiated)
        logger.debug(f"Adding tool to toolbox: {tool_instantiated.__class__.__name__}")
    return env


def create_agent(args, config, logger):
    env = create_env(args, config, logger)

    agent_config = dict(
        config_dict=config,
        env=env,
        verbose=args.verbose,
        logger=logger,
    )

    # instantiate agent
    match args.agent:
        case "zero_shot":
            from froggy.agents import AgentZeroShot as agent_class
        case "cot":
            from froggy.agents import AgentCoT as agent_class
        case "tadpole":
            from froggy.agents import AgentTadpole as agent_class
        case "zero_shot_nopdb":
            from froggy.agents import AgentZeroShot_NoPDB as agent_class
        case "cot_nopdb":
            from froggy.agents import AgentCoT_NoPDB as agent_class
        case "zero_shot_pdb_after_rewrites":
            from froggy.agents import AgentZeroShot_PdbAfterRewrites as agent_class
        case "zero_shot_nopdb_whole":
            from froggy.agents import AgentZeroShot_NoPDB as agent_class
        case _:
            raise ValueError(f"Unknown agent {args.agent}")

    agent = agent_class(**agent_config)

    if args.verbose:
        agent.llm.verbose = True

    return agent


def main():
    config, args = load_config()
    if args.very_verbose:
        args.verbose = True

    logger = setup_logger("froggy", verbose=args.verbose)

    available_agents = list(config.keys())
    assert (
        args.agent in available_agents
    ), f"Invalid agent. Available agents: {available_agents}"

    config = config[args.agent]

    # run agent, loop over the tasks
    if "benchmark" in config and "problems" in config:
        if "all" == config["problems"]:
            env = create_env(args, config, logger=logger)
            problem_list = env.dataset.keys()  # all tasks
        else:
            assert isinstance(config["problems"], list)
            problem_list = config["problems"]

        num_workers = 1 if args.verbose else int(os.environ.get("FROGGY_WORKERS", 1))
        tasks_done = 0
        mean_perf = 0

        # with Pool(num_workers) as pool:
        #     results = []
        #     jobs = ((args, problem, config) for problem in problem_list)
        #     for result in tqdm(pool.map(run_agent_wrapper, jobs), total=len(problem_list)):
        #         try:
        #             if result is not None:
        #                 mean_perf += result
        #                 tasks_done += 1

        #             # pbar.set_description_str(
        #             #     f"Avg. Score so far: {mean_perf / tasks_done:.2f}"
        #             # )
        #             #pbar.update()
        #         except Exception as e:
        #             logger.warning(f"Task Error: {e!r}. Run with --verbose for more information.")
        #             logger.debug(f"Task generated an exception: {e!r}", exc_info=True)
        #             if args.debug:
        #                 raise e

        pbar = tqdm(range(len(problem_list)))
        with ThreadPoolExecutor(num_workers) as executor:
            futures = [
                executor.submit(run_agent, args, problem, config)
                for problem in problem_list
            ]
            for future in as_completed(futures):
                try:
<<<<<<< HEAD
                    raise Exception("test")
                    # result = future.result()
=======
                    result = future.result()
>>>>>>> 1a129df6
                except asyncio.CancelledError:
                    logger.warning("Task cancelled.")
                    break
                except KeyboardInterrupt:
                    logger.warning("Task interrupted by user.")
                    break
                except Exception as e:
                    logger.warning(
                        f"Task Error: {e!r}. Run with --verbose for more information."
                    )
                    logger.debug(f"Task generated an exception: {e!r}", exc_info=True)
                    if args.debug:
                        raise e

                    continue  # Skip to the next future if desired

                mean_perf += result
                tasks_done += 1

                pbar.set_description_str(
                    f"Avg. Score so far: {mean_perf / tasks_done:.2f}"
                )
                pbar.update()
    else:
        # custom repo
        print(colored(f"Running agent {agent.name}", "green"))
        agent = create_agent(args, config)
        agent.run(debug=args.debug)
        # optionally apply patch
        if config["save_patch"]:
            agent.save_patch()
        # save log
        agent.log()


if __name__ == "__main__":
    main()<|MERGE_RESOLUTION|>--- conflicted
+++ resolved
@@ -176,12 +176,7 @@
             ]
             for future in as_completed(futures):
                 try:
-<<<<<<< HEAD
-                    raise Exception("test")
-                    # result = future.result()
-=======
                     result = future.result()
->>>>>>> 1a129df6
                 except asyncio.CancelledError:
                     logger.warning("Task cancelled.")
                     break
