--- conflicted
+++ resolved
@@ -4,7 +4,6 @@
 from concurrent.futures import ThreadPoolExecutor, as_completed
 from pathlib import Path
 
-<<<<<<< HEAD
 from rich.console import Group
 from rich.live import Live
 from rich.panel import Panel
@@ -14,35 +13,12 @@
 
 from froggy.logger import FroggyLogger
 from froggy.terminal import select_terminal
-=======
-from rich.live import Live
-from termcolor import colored
-
-from froggy.logger import FroggyLogger
->>>>>>> 1b12f095
 from froggy.tools.toolbox import Toolbox
 from froggy.utils import load_config
 
 
 class BreakTaskLoop(Exception):
     pass
-<<<<<<< HEAD
-=======
-
-
-def select_terminal(terminal_config: dict | None, logger: FroggyLogger):
-    terminal_config = terminal_config or {"type": "local"}
-    terminal_type = terminal_config["type"]
-    match terminal_type:
-        case "docker":
-            from froggy.terminal import DockerTerminal as terminal_class
-        case "local":
-            from froggy.terminal import Terminal as terminal_class
-        case _:
-            raise ValueError(f"Unknown terminal {terminal_type}")
-
-    return terminal_class(logger=logger, **terminal_config)
->>>>>>> 1b12f095
 
 
 def select_env(env_type: str = None):
@@ -67,11 +43,7 @@
     task_logger = FroggyLogger(
         problem,
         log_dir=exp_path,
-<<<<<<< HEAD
-        verbose=args.very_verbose,
-=======
         level=args.logging_level,
->>>>>>> 1b12f095
         mode="w" if args.force_all else "a",
     )
     try:
@@ -94,7 +66,6 @@
         # optionally apply patch
         if config["save_patch"]:
             agent.save_patch(task_name=problem)
-<<<<<<< HEAD
 
         # save log
         agent.log(task_name=problem)
@@ -112,38 +83,12 @@
             raise e
 
         success = False
-=======
-
-        # save log
-        agent.log(task_name=problem)
-    except KeyboardInterrupt:
-        raise BreakTaskLoop
-
-    except Exception as e:
-        task_logger.warning(
-            f"Task Error: {problem} - {e!r}. Run with --very-verbose or check {task_logger.log_file} for more information."
-        )
-        task_logger.debug(
-            f"Task {problem} generated an exception: {e!r}", exc_info=True
-        )
-        if args.debug:
-            raise e
-
-        success = False
 
     task_logger.info("[bold green]Completed!")
     task_logger.stop(remove=not args.keep_completed_tasks)
     return success
->>>>>>> 1b12f095
-
-    task_logger.info("[bold green]Completed!")
-    task_logger.stop(remove=not args.keep_completed_tasks)
-    return success
-
-<<<<<<< HEAD
-
-=======
->>>>>>> 1b12f095
+
+
 def create_env(args, config: dict, logger: FroggyLogger):
     terminal = select_terminal(config.get("terminal"), logger)
     env_class = select_env(config.get("benchmark"))
@@ -189,14 +134,7 @@
 
 def main():
     config, args = load_config()
-<<<<<<< HEAD
-    if args.very_verbose:
-        args.verbose = True
-
-    logger = FroggyLogger("froggy", verbose=args.very_verbose)
-=======
     logger = FroggyLogger("froggy", level=args.logging_level)
->>>>>>> 1b12f095
 
     available_agents = list(config.keys())
     assert (
