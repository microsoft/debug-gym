import datetime
import json
import os
import signal
import subprocess
import uuid
from concurrent.futures import ProcessPoolExecutor, as_completed
from pathlib import Path

from debug_gym import version as dg_version
from debug_gym.agents.base_agent import AGENT_REGISTRY, create_agent
from debug_gym.agents.utils import load_config
from debug_gym.gym.envs import select_env
from debug_gym.gym.terminal import select_terminal
from debug_gym.gym.tools.toolbox import Toolbox
from debug_gym.llms.base import LLM
from debug_gym.llms.human import Human
from debug_gym.logger import DebugGymLogger, load_previous_run_status


class AgentTimeoutException(BaseException):
    """Custom exception to handle timeouts in agent
    execution. Inherits from BaseException to ensure
    it is not caught by agent exception handling."""

    pass


def set_signal(timeout_seconds):
    """Set a signal handler for timeouts.
    Only works on Unix-like systems."""

    def timeout_handler(signum, frame):
        """Signal handler for timeout."""
        raise AgentTimeoutException

    if timeout_seconds > 0:
        signal.signal(signal.SIGALRM, timeout_handler)
        signal.alarm(timeout_seconds)


def run_agent(args, problem, config):
    set_signal(args.timeout)
    success = True
    env = None

    # Flag to not report errors from the agent, since they report
    # errors themselves and we want to avoid double reporting.
    report_progress_error = True

    exp_path = Path(config["output_path"]) / config["uuid"]
    problem_path = exp_path / problem

    task_logger = DebugGymLogger(
        problem,
        log_dir=problem_path,
        level=args.logging_level,
        mode="w" if args.force_all else "a",
    )
    try:
<<<<<<< HEAD
        previous_run = load_previous_run_status(exp_path, problem)
        if not args.force_all and previous_run is not None:
            task_logger.debug(f"Previous run found: {problem_path}")
            success = previous_run.status in ["resolved", "skip-resolved"]
=======
        previous_run = load_previous_run_status(problem_path, problem)
        if (
            not args.force_all
            and previous_run is not None
            and previous_run.status in ["resolved", "unresolved"]
        ):
            task_logger.debug(f"Previous run found: {problem_path}")
            success = previous_run.status == "resolved"
>>>>>>> 253b1c30
            task_logger.debug(f"Previous run status: {previous_run.status}")
            if not args.force_failed or success:
                status = "skip-resolved" if success else "skip-unresolved"
                task_logger.report_progress(
                    problem_id=previous_run.problem_id,
                    step=previous_run.step,
                    total_steps=previous_run.total_steps,
                    score=previous_run.score,
                    max_score=previous_run.max_score,
                    status=status,
<<<<<<< HEAD
                    logdir=previous_run.logdir,
=======
>>>>>>> 253b1c30
                )
                task_logger.debug(f"Skipping {problem}, already done.")
                return success

        task_logger.report_progress(
            problem_id=problem,
            step=0,
            total_steps=1,
            score=0,
            max_score=1,
            status="running",
        )

        env = create_env(config, task_logger)
        add_tools(env, config, task_logger)

        llm = LLM.instantiate(
            llm_name=config["llm_name"],
            llm_config_file_path=config.get("llm_config_file_path"),
            logger=task_logger,
        )

        agent = create_agent(
            config["agent_type"],
            config=config,
            env=env,
            llm=llm,
            logger=task_logger,
        )

        try:
            success = agent.run(task_name=problem, debug=args.debug)
        except KeyboardInterrupt:
            task_logger.error("Agent run was interrupted by user.")
            task_logger.report_progress(
                problem_id=problem,
                step=1,
                total_steps=1,
                score=0,
                max_score=1,
                status="error",
            )
            success = False
            raise
        except AgentTimeoutException:
            task_logger.error(
                f"Timeout: Problem `{problem}` exceeded "
                f"the time limit of {args.timeout} seconds."
            )
            task_logger.report_progress(
                problem_id=problem,
                step=1,
                total_steps=1,
                score=0,
                max_score=1,
                status="error",
            )
            success = False
            raise
        except:
            report_progress_error = False
            raise

        # optionally apply patch
        if config["save_patch"]:
            agent.save_patch(task_name=problem)

        # save log
        agent.log(task_name=problem)

    except Exception as e:
        task_logger.error(
            f"Task Error: {problem} - {e!r}. Run with --very-verbose "
            f"or check {task_logger.log_file} for more information."
        )
        task_logger.debug(
            f"Task {problem} generated an exception: {e!r}", exc_info=True
        )
        if report_progress_error:
            task_logger.report_progress(
                problem_id=problem,
                step=1,
                total_steps=1,
                score=0,
                max_score=1,
                status="error",
            )
        if args.debug:
            raise e

        success = False
    finally:
        # Close env and cancel any pending alarm
        signal.alarm(0)
        if env:
            env.close()
    return success


def create_env(config: dict, logger: DebugGymLogger):
    terminal = select_terminal(config.get("terminal"), logger)
    env_class = select_env(config.get("benchmark"))
    env = env_class(
        **config["env_kwargs"],
        problems=config.get("problems", ["custom"]),
        terminal=terminal,
        logger=logger,
    )
    return env


def add_tools(env, config: dict, logger: DebugGymLogger):
    """Add tools to the environment"""
    for tool in config["tools"]:
        tool_instantiated = Toolbox.get_tool(tool)
        env.add_tool(tool_instantiated)
        logger.debug(f"Adding tool to toolbox: {tool_instantiated.__class__.__name__}")


def dump_experiment_info(config: dict, args: dict):
    """Dump experiment information to a JSONL file.
    Each line is one experiment run with its metadata."""

    try:  # Get git commit hash
        git_hash = (
            subprocess.check_output(
                ["git", "rev-parse", "HEAD"], cwd=os.path.dirname(__file__)
            )
            .decode()
            .strip()
        )
    except Exception:
        git_hash = ""

    try:  # Get git diff
        git_diff = subprocess.check_output(
            ["git", "diff"], cwd=os.path.dirname(__file__)
        ).decode()
    except Exception:
        git_diff = ""

    version_info = {
        "debug_gym_version": dg_version.__version__,
        "datetime": datetime.datetime.now().isoformat(),
        "git_hash": git_hash,
        "git_diff": git_diff,
        "config": config,
        "args": vars(args),
        "python_version": os.sys.version,
    }

    file = Path(config["output_path"]) / config["uuid"] / "experiment_info.jsonl"
    with open(file, "a") as f:
        f.write(f"{json.dumps(version_info)}\n")


def main():
    config, args = load_config()
    config["uuid"] = config.get("uuid", str(uuid.uuid4()))
    exp_output_path = Path(config["output_path"]) / config["uuid"]
    exp_output_path.mkdir(parents=True, exist_ok=True)
    logger = DebugGymLogger("debug-gym", level=args.logging_level)
    logger.info(f"Experiment log path: {exp_output_path}")
    dump_experiment_info(config, args)

    # Create the environment to get the list of problems to run.
    env = create_env(config, logger=logger)
    problems = sorted(env.dataset)

    if args.list:
        print(f"\n# Available problems in {config.get('benchmark', 'config')}:")
        for problem in problems:
            print(f" - {problem}")

        # list agent
        print("\n# Available agents:")
        for agent in AGENT_REGISTRY:
            print(f" - {agent}")

        return

    llm = LLM.instantiate(
        llm_name=config["llm_name"],
        llm_config_file_path=config.get("llm_config_file_path"),
        logger=logger,
    )

    # Stop live progress display if --no-live-display is set
    # or in Human mode (avoid conflicts with prompt_toolkit)
    if args.no_live_display or isinstance(llm, Human):
        logger.set_no_live()

    num_workers = args.num_workers or int(os.environ.get("DEBUG_GYM_WORKERS", 1))
    if args.debug:
        logger.warning("Running in debug mode, num_workers set to 1")
        num_workers = 1
    # make sure number of workers is in range [1, len(problems)]
    num_workers = min(max(1, num_workers), len(problems))
    logger.info(f"Running with {num_workers} workers")

    with logger.rich_progress(problems, max_display=args.max_display):
        if num_workers == 1:  # run sequentially for easier debugging
            for problem in problems:
                try:
                    success = run_agent(args, problem, config)
                except AgentTimeoutException:
                    pass  # Handleled in run_agent, just continue
                except (KeyboardInterrupt, Exception) as e:
                    raise e
        else:
            with ProcessPoolExecutor(
                num_workers, initializer=DebugGymLogger.set_as_worker
            ) as executor:
                futures = {
                    executor.submit(run_agent, args, problem, config): problem
                    for problem in problems
                }
                for future in as_completed(futures):
                    if future.cancelled():
                        continue
                    try:
                        problem = futures[future]
                        success = future.result()
                    except AgentTimeoutException:
                        pass  # Handled in run_agent, just continue
                    except (KeyboardInterrupt, Exception) as e:
                        executor.shutdown(wait=False, cancel_futures=True)
                        raise e


if __name__ == "__main__":
    main()<|MERGE_RESOLUTION|>--- conflicted
+++ resolved
@@ -58,12 +58,6 @@
         mode="w" if args.force_all else "a",
     )
     try:
-<<<<<<< HEAD
-        previous_run = load_previous_run_status(exp_path, problem)
-        if not args.force_all and previous_run is not None:
-            task_logger.debug(f"Previous run found: {problem_path}")
-            success = previous_run.status in ["resolved", "skip-resolved"]
-=======
         previous_run = load_previous_run_status(problem_path, problem)
         if (
             not args.force_all
@@ -72,7 +66,6 @@
         ):
             task_logger.debug(f"Previous run found: {problem_path}")
             success = previous_run.status == "resolved"
->>>>>>> 253b1c30
             task_logger.debug(f"Previous run status: {previous_run.status}")
             if not args.force_failed or success:
                 status = "skip-resolved" if success else "skip-unresolved"
@@ -83,10 +76,6 @@
                     score=previous_run.score,
                     max_score=previous_run.max_score,
                     status=status,
-<<<<<<< HEAD
-                    logdir=previous_run.logdir,
-=======
->>>>>>> 253b1c30
                 )
                 task_logger.debug(f"Skipping {problem}, already done.")
                 return success
