import os
import signal
import traceback
import uuid
from concurrent.futures import ProcessPoolExecutor, as_completed
from pathlib import Path

from debug_gym.agents.base_agent import AGENT_REGISTRY, create_agent
from debug_gym.agents.utils import load_config, save_patch, save_trajectory
from debug_gym.experiment import create_env, dump_experiment_info
from debug_gym.gym.envs import load_dataset
from debug_gym.llms.base import LLM
from debug_gym.llms.human import Human
from debug_gym.logger import DebugGymLogger, load_previous_run_status


class AgentTimeoutException(BaseException):
    """Custom exception to handle timeouts in agent
    execution. Inherits from BaseException to ensure
    it is not caught by agent exception handling."""

    pass


def set_signal(timeout_seconds):
    """Set a signal handler for timeouts.
    Only works on Unix-like systems."""

    def timeout_handler(signum, frame):
        """Signal handler for timeout."""
        raise AgentTimeoutException

    if timeout_seconds > 0:
        signal.signal(signal.SIGALRM, timeout_handler)
        signal.alarm(timeout_seconds)


def run_agent(args, task_name: str, task_data: dict, config: dict):
    set_signal(args.timeout)
    success = True
    env = None

    # Flag to not report errors from the agent, since they report
    # errors themselves and we want to avoid double reporting.
    report_progress_error = True

    exp_path = Path(config["output_path"]) / config["uuid"]
    task_path = exp_path / task_name

    task_logger = DebugGymLogger(
        task_name,
        log_dir=task_path,
        level=args.logging_level,
        mode="w" if args.force_all else "a",
    )
    try:
        previous_run = load_previous_run_status(task_path, task_name)
        if (
            not args.force_all
            and previous_run is not None
            and previous_run.status in ["resolved", "unresolved"]
        ):
            task_logger.debug(f"Previous run found: {task_path}")
            success = previous_run.status == "resolved"
            task_logger.debug(f"Previous run status: {previous_run.status}")
            if not args.force_failed or success:
                status = "skip-resolved" if success else "skip-unresolved"
                task_logger.report_progress(
                    problem_id=previous_run.problem_id,
                    step=previous_run.step,
                    total_steps=previous_run.total_steps,
                    score=previous_run.score,
                    max_score=previous_run.max_score,
                    status=status,
                )
                task_logger.debug(f"Skipping {task_name}, already done.")
                return success

        task_logger.report_progress(
            problem_id=task_name,
            step=0,
            total_steps=1,
            score=0,
            max_score=None,
            status="running",
        )

        env = create_env(config, task_data, task_logger)
<<<<<<< HEAD

        llm = LLM.instantiate(
            llm_name=config["llm_name"],
            llm_config_file_path=config.get("llm_config_file_path"),
            logger=task_logger,
        )

        agent = create_agent(
            config["agent_type"],
            agent_args=config,
            llm=llm,
            logger=task_logger,
        )
=======
        llm = LLM.instantiate(config.get("llm", {}), logger=task_logger)
        agent = create_agent(config.get("agent", {}), logger=task_logger)
>>>>>>> 4274989e

        try:
            success = agent.run(env, llm, debug=args.debug)
        except KeyboardInterrupt:
            task_logger.error("Agent run was interrupted by user.")
            task_logger.report_progress(
                problem_id=task_name,
                step=1,
                total_steps=1,
                score=0,
                max_score=None,
                status="error",
            )
            success = False
            raise
        except AgentTimeoutException:
            task_logger.error(
                f"Timeout: Problem `{task_name}` exceeded "
                f"the time limit of {args.timeout} seconds."
            )
            task_logger.report_progress(
                problem_id=task_name,
                step=1,
                total_steps=1,
                score=0,
                max_score=None,
                status="error",
            )
            success = False
            raise
        except:
            report_progress_error = False
            raise

        # save trajectory
        save_trajectory(agent, task_path, task_logger)
<<<<<<< HEAD

        # optionally apply patch
        if config["save_patch"]:
            try:
                save_patch(env, task_path, task_logger)
            except Exception as patch_error:
                # Terminal may be unavailable (e.g., pod died), log and continue
                task_logger.warning(f"Could not save patch: {patch_error!r}")
=======
        save_patch(env, task_path, task_logger)
>>>>>>> 4274989e

    except Exception as e:
        task_logger.error(
            f"Task Error: {task_name} - {e!r}. Run with --very-verbose "
            f"or check {task_logger.log_file} for more information."
        )
        task_logger.debug(
            f"Task {task_name} generated an exception: {e!r}. Traceback: {traceback.format_exc()}"
        )
        if report_progress_error:
            task_logger.report_progress(
                problem_id=task_name,
                step=1,
                total_steps=1,
                score=0,
                max_score=None,
                status="error",
            )
        if args.debug:
            raise e

        success = False
    finally:
        # Close env and cancel any pending alarm
        signal.alarm(0)
        if env:
            env.close()
    return success


def main():
    config, args = load_config()
    config["uuid"] = config.get("uuid", str(uuid.uuid4()))
    config["output_path"] = config.get("output_path", "exps")
    exp_output_path = Path(config["output_path"]) / config["uuid"]
    exp_output_path.mkdir(parents=True, exist_ok=True)
    logger = DebugGymLogger("debug-gym", level=args.logging_level)
    logger.debug(f"Experiment config: {config}")
    logger.info(f"Experiment log path: {exp_output_path}")
    dump_experiment_info(config, args)

    # Load the dataset based on the information found in the config.
    if config.get("task_data") is not None:
        dataset = {f"custom-task": config["task_data"]}
    else:
        dataset = load_dataset(config["dataset"], logger=logger)

    problems = sorted(dataset)

    if args.list:
        print(f"\n# Available problems in {config.get('benchmark', 'config')}:")
        for problem in problems:
            print(f" - {problem}")

        # list agent
        print("\n# Available agents:")
        for agent in AGENT_REGISTRY:
            print(f" - {agent}")

        return

    # Try to instantiate the LLM once to catch configuration errors early.
    llm = LLM.instantiate(config=config.get("llm", {}), logger=logger)

    # Stop live progress display if --no-live-display is set
    # or in Human mode (avoid conflicts with prompt_toolkit)
    if args.no_live_display or isinstance(llm, Human) or args.debug:
        logger.set_no_live()

    num_workers = args.num_workers or int(os.environ.get("DEBUG_GYM_WORKERS", 1))
    if args.debug:
        logger.warning("Running in debug mode, num_workers set to 1")
        num_workers = 1
    # make sure number of workers is in range [1, len(problems)]
    num_workers = min(max(1, num_workers), len(problems))
    logger.info(f"Running with {num_workers} workers")

    with logger.rich_progress(problems, max_display=args.max_display):
        if num_workers == 1:  # run sequentially for easier debugging
            for problem in problems:
                try:
                    run_agent(args, problem, dataset[problem], config)
                except AgentTimeoutException:
                    pass  # Handled in run_agent, just continue
                except (KeyboardInterrupt, Exception) as e:
                    raise e
        else:
            with ProcessPoolExecutor(
                num_workers, initializer=DebugGymLogger.set_as_worker
            ) as executor:
                futures = {
                    executor.submit(
                        run_agent, args, problem, dataset[problem], config
                    ): problem
                    for problem in problems
                }
                for future in as_completed(futures):
                    if future.cancelled():
                        continue
                    try:
                        problem = futures[future]
                        future.result()
                    except AgentTimeoutException:
                        pass  # Handled in run_agent, just continue
                    except (KeyboardInterrupt, Exception) as e:
                        executor.shutdown(wait=True, cancel_futures=True)
                        raise e


if __name__ == "__main__":
    main()<|MERGE_RESOLUTION|>--- conflicted
+++ resolved
@@ -86,24 +86,8 @@
         )
 
         env = create_env(config, task_data, task_logger)
-<<<<<<< HEAD
-
-        llm = LLM.instantiate(
-            llm_name=config["llm_name"],
-            llm_config_file_path=config.get("llm_config_file_path"),
-            logger=task_logger,
-        )
-
-        agent = create_agent(
-            config["agent_type"],
-            agent_args=config,
-            llm=llm,
-            logger=task_logger,
-        )
-=======
         llm = LLM.instantiate(config.get("llm", {}), logger=task_logger)
         agent = create_agent(config.get("agent", {}), logger=task_logger)
->>>>>>> 4274989e
 
         try:
             success = agent.run(env, llm, debug=args.debug)
@@ -140,7 +124,6 @@
 
         # save trajectory
         save_trajectory(agent, task_path, task_logger)
-<<<<<<< HEAD
 
         # optionally apply patch
         if config["save_patch"]:
@@ -149,9 +132,6 @@
             except Exception as patch_error:
                 # Terminal may be unavailable (e.g., pod died), log and continue
                 task_logger.warning(f"Could not save patch: {patch_error!r}")
-=======
-        save_patch(env, task_path, task_logger)
->>>>>>> 4274989e
 
     except Exception as e:
         task_logger.error(
