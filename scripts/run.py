--- conflicted
+++ resolved
@@ -1,12 +1,8 @@
 import json
 import os
 import uuid
-<<<<<<< HEAD
 from concurrent.futures import ProcessPoolExecutor, as_completed
-=======
-from concurrent.futures import ThreadPoolExecutor, as_completed
 from itertools import groupby
->>>>>>> 31558a3a
 from pathlib import Path
 
 from termcolor import colored
