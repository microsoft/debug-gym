--- conflicted
+++ resolved
@@ -228,21 +228,10 @@
 def main():
     config, args = load_config()
     config["uuid"] = config.get("uuid", str(uuid.uuid4()))
-
     exp_output_path = Path(config["output_path"]) / config["uuid"]
     exp_output_path.mkdir(parents=True, exist_ok=True)
     logger = DebugGymLogger("debug-gym", level=args.logging_level)
-
-<<<<<<< HEAD
-=======
-    config["uuid"] = config.get("uuid", str(uuid.uuid4()))
-
-    exp_output_path = Path(config["output_path"]) / config["uuid"]
-    exp_output_path.mkdir(parents=True, exist_ok=True)
-
->>>>>>> db98ba66
     logger.info(f"Experiment log path: {exp_output_path}")
-
     dump_experiment_info(config, args)
 
     # Figure out which problems to solve.
