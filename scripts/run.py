import json
import logging  # Set logging level down to WARNING for endpoint queries.
import os
import signal
import uuid
<<<<<<< HEAD
from concurrent.futures import ThreadPoolExecutor, as_completed
=======
from concurrent.futures import ProcessPoolExecutor, as_completed
>>>>>>> f328f9e9
from pathlib import Path

from debug_gym.agents.base_agent import AGENT_REGISTRY, create_agent

logging.getLogger("httpx").setLevel(logging.WARNING)

from debug_gym.agents.utils import load_config
from debug_gym.gym.envs import select_env
from debug_gym.gym.terminal import select_terminal
from debug_gym.gym.tools.toolbox import Toolbox
from debug_gym.llms.base import LLM
from debug_gym.llms.human import Human
from debug_gym.logger import DebugGymLogger


class AgentTimeoutException(BaseException):
    """Custom exception to handle timeouts in agent
    execution. Inherits from BaseException to ensure
    it is not caught by agent exception handling."""

    pass


def set_signal(timeout_seconds):
    """Set a signal handler for timeouts.
    Only works on Unix-like systems."""

    def timeout_handler(signum, frame):
        """Signal handler for timeout."""
        raise AgentTimeoutException

    if timeout_seconds > 0:
        signal.signal(signal.SIGALRM, timeout_handler)
        signal.alarm(timeout_seconds)


def run_agent(args, problem, config):
    set_signal(args.timeout)
    success = True
    env = None

    # Flag to not report errors from the agent, since they report
    # errors themselves and we want to avoid double reporting.
    report_progress_error = True

    exp_path = Path(config["output_path"]) / config["uuid"] / problem

    task_logger = DebugGymLogger(
        problem,
        log_dir=exp_path,
        level=args.logging_level,
        mode="w" if args.force_all else "a",
    )
    try:
        previous_run = exp_path / "debug_gym.jsonl"

        task_logger.report_progress(
            problem_id=problem,
            step=0,
            total_steps=1,
            score=0,
            max_score=100,
            status="running",
        )

        if not args.force_all and os.path.exists(previous_run):
            task_logger.debug(f"Previous run found: {previous_run}")
            with open(previous_run) as reader:
                success = json.load(reader)["success"]

            task_logger.debug(f"Previous run success: {success}")
            if not args.force_failed or success:
                status = "skip-resolved" if success else "skip-unresolved"
                task_logger.report_progress(
                    problem_id=problem,
                    step=1,
                    total_steps=1,
                    score=100,
                    max_score=100,
                    status=status,
                )
                task_logger.debug("Skipped, already done.")
                return success

        env = create_env(config, task_logger)
        add_tools(env, config, task_logger)

        llm = LLM.instantiate(
            llm_name=config["llm_name"],
            llm_config_file_path=config.get("llm_config_file_path"),
            logger=task_logger,
        )

        agent = create_agent(
            config["agent_type"],
            config=config,
            env=env,
            llm=llm,
            logger=task_logger,
        )

        try:
            success = agent.run(task_name=problem, debug=args.debug)
        except KeyboardInterrupt:
            task_logger.error("Agent run was interrupted by user.")
            task_logger.report_progress(
                problem_id=problem,
                step=1,
                total_steps=1,
                score=0,
                max_score=1,
                status="error",
            )
            success = False
            raise
        except AgentTimeoutException:
            task_logger.error(
                f"Timeout: Problem `{problem}` exceeded "
                f"the time limit of {args.timeout} seconds."
            )
            task_logger.report_progress(
                problem_id=problem,
                step=1,
                total_steps=1,
                score=0,
                max_score=1,
                status="error",
            )
            success = False
            raise
        except:
            report_progress_error = False
            raise

        # optionally apply patch
        if config["save_patch"]:
            agent.save_patch(task_name=problem)

        # save log
        agent.log(task_name=problem)

    except Exception as e:
        task_logger.error(
            f"Task Error: {problem} - {e!r}. Run with --very-verbose "
            f"or check {task_logger.log_file} for more information."
        )
        task_logger.debug(
            f"Task {problem} generated an exception: {e!r}", exc_info=True
        )
        if report_progress_error:
            task_logger.report_progress(
                problem_id=problem,
                step=1,
                total_steps=1,
                score=0,
                max_score=1,
                status="error",
            )
        if args.debug:
            raise e

        success = False
    finally:
        # Close env and cancel any pending alarm
        signal.alarm(0)
        if env:
            env.close()
    return success


def create_env(config: dict, logger: DebugGymLogger):
    terminal = select_terminal(config.get("terminal"), logger)
    env_class = select_env(config.get("benchmark"))
    env = env_class(**config["env_kwargs"], terminal=terminal, logger=logger)
    return env


def add_tools(env, config: dict, logger: DebugGymLogger):
    """Add tools to the environment"""
    for tool in config["tools"]:
        tool_instantiated = Toolbox.get_tool(tool)
        env.add_tool(tool_instantiated)
        logger.debug(f"Adding tool to toolbox: {tool_instantiated.__class__.__name__}")


def main():
    config, args = load_config()
    logger = DebugGymLogger("debug-gym", level=args.logging_level)

    config["uuid"] = config.get("uuid", str(uuid.uuid4()))
    logger.info(f"Experiment log path: {config['output_path']}/{config['uuid']}")

    # Figure out which problems to solve.
    problems = config.get("problems", ["custom"])
<<<<<<< HEAD
    if type(problems) is str and "benchmark" in config:
=======
    if isinstance(problems, str) and "benchmark" in config:
>>>>>>> f328f9e9
        env = create_env(config, logger=logger)
        problems = env.get_problem_ids(split_or_problem_id=problems)

    if args.list:
        print(f"\n# Available problems in {config.get('benchmark', 'config')}:")
        for problem in problems:
            print(f" - {problem}")

        # list agent
        print("\n# Available agents:")
        for agent in AGENT_REGISTRY:
            print(f" - {agent}")

        return

<<<<<<< HEAD
        if args.list:
            print(f"\n-= Available problems in {config['benchmark']}=-")
            for problem in problems:
                print(f" - {problem}")

            # list agent
            print("\n-= Available agents =-")
            for agent in AGENT_REGISTRY:
                print(f" - {agent}")
            return

    num_workers = int(os.environ.get("DEBUG_GYM_WORKERS", 1))
    logger.warning(f"Running with {num_workers} workers")
=======
    llm = LLM.instantiate(
        llm_name=config["llm_name"],
        llm_config_file_path=config.get("llm_config_file_path"),
        logger=None,
    )

    # Stop live progress display if --no-live-display is set
    # or in Human mode (avoid conflicts with prompt_toolkit)
    if args.no_live_display or isinstance(llm, Human):
        logger.set_no_live()

    num_workers = args.num_workers or int(os.environ.get("DEBUG_GYM_WORKERS", 1))
>>>>>>> f328f9e9
    if args.debug:
        logger.warning("Running in debug mode, num_workers set to 1")
        num_workers = 1
    # make sure number of workers is in range [1, len(problems)]
    num_workers = min(max(1, num_workers), len(problems))
    logger.info(f"Running with {num_workers} workers")

    with logger.rich_progress(problems, max_display=args.max_display):
        if num_workers == 1:  # run sequentially for easier debugging
            for problem in problems:
                try:
                    success = run_agent(args, problem, config)
                except AgentTimeoutException:
                    pass  # Handleled in run_agent, just continue
                except (KeyboardInterrupt, Exception) as e:
                    raise e
        else:
            with ProcessPoolExecutor(
                num_workers, initializer=DebugGymLogger.set_as_worker
            ) as executor:
                futures = {
                    executor.submit(run_agent, args, problem, config): problem
                    for problem in problems
                }
                for future in as_completed(futures):
                    if future.cancelled():
                        continue
                    try:
                        problem = futures[future]
                        success = future.result()
                    except AgentTimeoutException:
                        pass  # Handled in run_agent, just continue
                    except (KeyboardInterrupt, Exception) as e:
                        executor.shutdown(wait=False, cancel_futures=True)
                        raise e


if __name__ == "__main__":
    main()<|MERGE_RESOLUTION|>--- conflicted
+++ resolved
@@ -3,11 +3,7 @@
 import os
 import signal
 import uuid
-<<<<<<< HEAD
-from concurrent.futures import ThreadPoolExecutor, as_completed
-=======
 from concurrent.futures import ProcessPoolExecutor, as_completed
->>>>>>> f328f9e9
 from pathlib import Path
 
 from debug_gym.agents.base_agent import AGENT_REGISTRY, create_agent
@@ -202,11 +198,7 @@
 
     # Figure out which problems to solve.
     problems = config.get("problems", ["custom"])
-<<<<<<< HEAD
-    if type(problems) is str and "benchmark" in config:
-=======
     if isinstance(problems, str) and "benchmark" in config:
->>>>>>> f328f9e9
         env = create_env(config, logger=logger)
         problems = env.get_problem_ids(split_or_problem_id=problems)
 
@@ -222,21 +214,6 @@
 
         return
 
-<<<<<<< HEAD
-        if args.list:
-            print(f"\n-= Available problems in {config['benchmark']}=-")
-            for problem in problems:
-                print(f" - {problem}")
-
-            # list agent
-            print("\n-= Available agents =-")
-            for agent in AGENT_REGISTRY:
-                print(f" - {agent}")
-            return
-
-    num_workers = int(os.environ.get("DEBUG_GYM_WORKERS", 1))
-    logger.warning(f"Running with {num_workers} workers")
-=======
     llm = LLM.instantiate(
         llm_name=config["llm_name"],
         llm_config_file_path=config.get("llm_config_file_path"),
@@ -249,7 +226,6 @@
         logger.set_no_live()
 
     num_workers = args.num_workers or int(os.environ.get("DEBUG_GYM_WORKERS", 1))
->>>>>>> f328f9e9
     if args.debug:
         logger.warning("Running in debug mode, num_workers set to 1")
         num_workers = 1
