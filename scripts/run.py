import json
import os
import uuid
from concurrent.futures import ThreadPoolExecutor, as_completed
from pathlib import Path

<<<<<<< HEAD
from rich.console import Group
from rich.live import Live
from rich.panel import Panel
from rich.progress import BarColumn, Progress, TextColumn, TimeElapsedColumn
from rich.table import Column
from termcolor import colored

from froggy.logger import FroggyLogger
from froggy.terminal import select_terminal
=======
from rich.live import Live
from termcolor import colored

from froggy.logger import FroggyLogger
>>>>>>> f51b3075
from froggy.tools.toolbox import Toolbox
from froggy.utils import load_config


class BreakTaskLoop(Exception):
    pass
<<<<<<< HEAD
=======


def select_terminal(terminal_config: dict | None, logger: FroggyLogger):
    terminal_config = terminal_config or {"type": "local"}
    terminal_type = terminal_config["type"]
    match terminal_type:
        case "docker":
            from froggy.terminal import DockerTerminal as terminal_class
        case "local":
            from froggy.terminal import Terminal as terminal_class
        case _:
            raise ValueError(f"Unknown terminal {terminal_type}")

    return terminal_class(logger=logger, **terminal_config)
>>>>>>> f51b3075


def select_env(env_type: str = None):
    match env_type:
        case None:
            from froggy.envs.env import RepoEnv as env_class
        case "aider":
            from froggy.envs import AiderBenchmarkEnv as env_class
        case "swebench":
            from froggy.envs import SWEBenchEnv as env_class
        case "terminal_simulator":
            from froggy.envs import TerminalSimulatorEnv as env_class
        case _:
            raise ValueError(f"Unknown benchmark {env_type}")
    return env_class


def run_agent(args, problem, config):
    config["uuid"] = config.get("uuid", str(uuid.uuid4()))
    exp_path = Path(config["output_path"]) / config["uuid"] / problem

    task_logger = FroggyLogger(
        problem,
        log_dir=exp_path,
        level=args.logging_level,
        mode="w" if args.force_all else "a",
    )
    try:
        previous_run = exp_path / "froggy.jsonl"
        if not args.force_all and os.path.exists(previous_run):
            task_logger.debug(f"Previous run found: {previous_run}")
            with open(previous_run) as reader:
                success = json.load(reader)["success"]

            task_logger.debug(f"Previous run success: {success}")
            if not args.force_failed or success:
                task_logger.info("[bold gray]Skipped, already done.")
                task_logger.stop(remove=not args.keep_completed_tasks)
                return success

        env = create_env(args, config, task_logger)
        agent = create_agent(args.agent, config=config, env=env, logger=task_logger)
        success = agent.run(task_name=problem, debug=args.debug)

        # optionally apply patch
        if config["save_patch"]:
            agent.save_patch(task_name=problem)
<<<<<<< HEAD

        # save log
        agent.log(task_name=problem)
    except KeyboardInterrupt:
        raise BreakTaskLoop

    except Exception as e:
        task_logger.warning(
            f"Task Error: {problem} - {e!r}. Run with --very-verbose or check {task_logger.log_file} for more information."
        )
        task_logger.debug(
            f"Task {problem} generated an exception: {e!r}", exc_info=True
        )
        if args.debug:
            raise e

        success = False
=======

        # save log
        agent.log(task_name=problem)
    except KeyboardInterrupt:
        raise BreakTaskLoop

    except Exception as e:
        task_logger.warning(
            f"Task Error: {problem} - {e!r}. Run with --very-verbose or check {task_logger.log_file} for more information."
        )
        task_logger.debug(
            f"Task {problem} generated an exception: {e!r}", exc_info=True
        )
        if args.debug:
            raise e

        success = False

    task_logger.info("[bold green]Completed!")
    task_logger.stop(remove=not args.keep_completed_tasks)
    return success
>>>>>>> f51b3075

    task_logger.info("[bold green]Completed!")
    task_logger.stop(remove=not args.keep_completed_tasks)
    return success

<<<<<<< HEAD

=======
>>>>>>> f51b3075
def create_env(args, config: dict, logger: FroggyLogger):
    terminal = select_terminal(config.get("terminal"), logger)
    env_class = select_env(config.get("benchmark"))
    env = env_class(**config["env_kwargs"], terminal=terminal, logger=logger)

    # import tools to the environment
    for tool in config["tools"]:
        kwargs = {}

        if tool == "pdb":
            kwargs["persistent_breakpoints"] = config["persistent_breakpoints"]

        tool_instantiated = Toolbox.get_tool(tool, **kwargs)
        env.add_tool(tool_instantiated)
        logger.debug(f"Adding tool to toolbox: {tool_instantiated.__class__.__name__}")

    return env


def create_agent(agent_type, **kwargs):
    match agent_type:
        case "zero_shot":
            from froggy.agents import AgentZeroShot as agent_class
        case "cot":
            from froggy.agents import AgentCoT as agent_class
        case "tadpole":
            from froggy.agents import AgentTadpole as agent_class
        case "zero_shot_nopdb":
            from froggy.agents import AgentZeroShot_NoPDB as agent_class
        case "cot_nopdb":
            from froggy.agents import AgentCoT_NoPDB as agent_class
        case "zero_shot_pdb_after_rewrites":
            from froggy.agents import AgentZeroShot_PdbAfterRewrites as agent_class
        case "zero_shot_nopdb_whole":
            from froggy.agents import AgentZeroShot_NoPDB as agent_class
        case _:
            raise ValueError(f"Unknown agent {agent_type}")

    agent = agent_class(**kwargs)

    return agent


def main():
    config, args = load_config()
    logger = FroggyLogger("froggy", level=args.logging_level)

    available_agents = list(config.keys())
    assert (
        args.agent in available_agents
    ), f"Invalid agent. Available agents: {available_agents}"

    config = config[args.agent]

    # run agent, loop over the tasks
    if "benchmark" in config and "problems" in config:
        if "all" == config["problems"]:
            env = create_env(args, config, logger=logger)
            problem_list = env.dataset.keys()  # all tasks
        else:
            assert isinstance(config["problems"], list)
            problem_list = config["problems"]

        num_workers = int(os.environ.get("FROGGY_WORKERS", 1))
        tasks_done = 0
        mean_perf = 0

        tasks_succeeded = []

        overall_task_id = logger.overall_progress.add_task("", total=len(problem_list))
        top_descr = "[bold #AAAAAA](%d out of %d tasks done)" % (
            tasks_done,
            len(problem_list),
        )
        logger.overall_progress.update(
            overall_task_id, description=top_descr, advance=0
        )

        with Live(logger.progress_group, refresh_per_second=20) as live:
            if args.debug:
                live.stop()  # Because it interferes with pdb.

            with ThreadPoolExecutor(num_workers) as executor:
                futures = {
                    executor.submit(run_agent, args, problem, config): problem
                    for problem in problem_list
                }
                for future in as_completed(futures):
                    if future.cancelled():
                        continue
                    try:
                        problem = futures[future]
                        success = future.result()
                        mean_perf += success
                        tasks_done += 1

                        if success:
                            tasks_succeeded.append(problem)

                        # update message on overall progress bar
                        top_descr = (
                            f"[bold #AAAAAA]({tasks_done} out of {len(problem_list)} tasks "
                            f"done - [bold green]{mean_perf}[bold #AAAAAA] are successful)"
                        )
                        logger.overall_progress.update(
                            overall_task_id, description=top_descr, advance=1
                        )
                    except (KeyboardInterrupt, BreakTaskLoop) as e:
                        live.stop()
                        executor.shutdown(wait=False, cancel_futures=True)
                        raise e
                    except Exception as e:
                        live.stop()
                        executor.shutdown(wait=False, cancel_futures=True)
                        raise e

            # final update for message on overall progress bar
            logger.overall_progress.update(
                overall_task_id,
                description=f"[bold green]{mean_perf}/{tasks_done} success!",
            )

        logger.info(f"Tasks that succeeded: {tasks_succeeded}")
    else:
        # custom repo
        print(colored(f"Running agent {agent.name}", "green"))
        env = create_env(args, config)
        agent = create_agent(args, config=config, env=env, logger=logger)
        agent.run(debug=args.debug)

        # optionally apply patch
        if config["save_patch"]:
            agent.save_patch()

        # save log
        agent.log()


if __name__ == "__main__":
    main()<|MERGE_RESOLUTION|>--- conflicted
+++ resolved
@@ -4,45 +4,17 @@
 from concurrent.futures import ThreadPoolExecutor, as_completed
 from pathlib import Path
 
-<<<<<<< HEAD
-from rich.console import Group
 from rich.live import Live
-from rich.panel import Panel
-from rich.progress import BarColumn, Progress, TextColumn, TimeElapsedColumn
-from rich.table import Column
 from termcolor import colored
 
 from froggy.logger import FroggyLogger
 from froggy.terminal import select_terminal
-=======
-from rich.live import Live
-from termcolor import colored
-
-from froggy.logger import FroggyLogger
->>>>>>> f51b3075
 from froggy.tools.toolbox import Toolbox
 from froggy.utils import load_config
 
 
 class BreakTaskLoop(Exception):
     pass
-<<<<<<< HEAD
-=======
-
-
-def select_terminal(terminal_config: dict | None, logger: FroggyLogger):
-    terminal_config = terminal_config or {"type": "local"}
-    terminal_type = terminal_config["type"]
-    match terminal_type:
-        case "docker":
-            from froggy.terminal import DockerTerminal as terminal_class
-        case "local":
-            from froggy.terminal import Terminal as terminal_class
-        case _:
-            raise ValueError(f"Unknown terminal {terminal_type}")
-
-    return terminal_class(logger=logger, **terminal_config)
->>>>>>> f51b3075
 
 
 def select_env(env_type: str = None):
@@ -90,7 +62,6 @@
         # optionally apply patch
         if config["save_patch"]:
             agent.save_patch(task_name=problem)
-<<<<<<< HEAD
 
         # save log
         agent.log(task_name=problem)
@@ -108,38 +79,12 @@
             raise e
 
         success = False
-=======
-
-        # save log
-        agent.log(task_name=problem)
-    except KeyboardInterrupt:
-        raise BreakTaskLoop
-
-    except Exception as e:
-        task_logger.warning(
-            f"Task Error: {problem} - {e!r}. Run with --very-verbose or check {task_logger.log_file} for more information."
-        )
-        task_logger.debug(
-            f"Task {problem} generated an exception: {e!r}", exc_info=True
-        )
-        if args.debug:
-            raise e
-
-        success = False
 
     task_logger.info("[bold green]Completed!")
     task_logger.stop(remove=not args.keep_completed_tasks)
     return success
->>>>>>> f51b3075
-
-    task_logger.info("[bold green]Completed!")
-    task_logger.stop(remove=not args.keep_completed_tasks)
-    return success
-
-<<<<<<< HEAD
-
-=======
->>>>>>> f51b3075
+
+
 def create_env(args, config: dict, logger: FroggyLogger):
     terminal = select_terminal(config.get("terminal"), logger)
     env_class = select_env(config.get("benchmark"))
