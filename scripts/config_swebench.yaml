base:
    # Environment configs
    output_path: "exps/swebench-lite"
    benchmark: "swebench"
    problems: "all"  # list of problems, e.g., ["astropy__astropy-12907"], or "all"
    env_kwargs: {
        "dir_tree_depth": 1,
        "run_timeout": 300,
        "dataset_id": "princeton-nlp/SWE-bench_lite",
        # shortcut features
        "auto_eval_on_rewrite": True,  # The environment will automatically call the Eval tool after a successful rewrite. If this is set to True, the agent does not need to call the Eval tool itself.
        "persistent_breakpoints": True,  # The environemnt will keep a set of breakpoint states across PDB sessions. When a new PDB session is started, the environment will automatically load the breakpoints from the previous session.
        "auto_list": True,  # The environment will automatically call `list .` via the PDB tool after every pdb tool call, which will show the code around the current frame.
    }
    terminal: {
        type: "docker",
    }

    # LLM configs
    llm_name: "gpt-4o"

    # Agent configs
    random_seed: 42
    max_steps: 50
    max_rewrite_steps: 10
    memory_size: 20
    save_patch: True
    log_prompt_response_pairs: True
    reset_prompt_history_after_rewrite: True

rewrite_agent:
    tools: ["view", "rewrite", "listdir", "eval"]

debug_agent:
    tools: ["pdb", "view", "rewrite", "listdir", "eval"]

debug_5_agent:
    n_rewrites_before_pdb: 5
    tools: ["pdb", "view", "rewrite", "listdir", "eval"]

<<<<<<< HEAD
agent1:
    tools: ["pdb", "view", "rewrite", "listdir", "eval"]

agent2:
    tools: ["pdb", "rewrite", "eval"]

agent3:
    tools: ["pdb", "view", "rewrite", "listdir", "eval"]
    memory_size: 5

agent4:
    tools: ["pdb", "view", "rewrite", "listdir", "eval"]
=======
solution_agent:
    llm_name: "human"  # No need for an LLM.
    tools: ["eval", "pdb"]
>>>>>>> 31558a3a
<|MERGE_RESOLUTION|>--- conflicted
+++ resolved
@@ -38,7 +38,10 @@
     n_rewrites_before_pdb: 5
     tools: ["pdb", "view", "rewrite", "listdir", "eval"]
 
-<<<<<<< HEAD
+solution_agent:
+    llm_name: "human"  # No need for an LLM.
+    tools: ["eval", "pdb"]
+
 agent1:
     tools: ["pdb", "view", "rewrite", "listdir", "eval"]
 
@@ -50,9 +53,4 @@
     memory_size: 5
 
 agent4:
-    tools: ["pdb", "view", "rewrite", "listdir", "eval"]
-=======
-solution_agent:
-    llm_name: "human"  # No need for an LLM.
-    tools: ["eval", "pdb"]
->>>>>>> 31558a3a
+    tools: ["pdb", "view", "rewrite", "listdir", "eval"]