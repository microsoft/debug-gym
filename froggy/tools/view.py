import os
from os.path import join as pjoin

from froggy.tools.tool import EnvironmentTool
from froggy.tools.toolbox import Toolbox
from froggy.utils import is_subdirectory


@Toolbox.register()
class ViewTool(EnvironmentTool):
    name: str = "view"
    action: str = "```view"
    instructions = {
        "template": "```view <path/to/file.py>```",
        "description": "Specify a file path to set as current working file. The file path should be relative to the root directory of the repository.",
        "examples": [
            "```view main.py``` to navigate to a file called 'main.py' in the root",
            "```view src/util.py``` to navigate to a file called 'util.py' in a subdirectory called 'src'",
        ],
    }

    def is_editable(self, filepath):
        return filepath in self.environment.editable_files

    def use(self, action):
        new_file = action.strip("`").split(" ", 1)[1].strip()
        if new_file.startswith(str(self.environment.working_dir)):
            new_file = new_file[len(str(self.environment.working_dir)) + 1 :]

        if not is_subdirectory(new_file, self.environment.working_dir):
            obs = [
                f"Invalid file path. The file path must be inside the root directory: `{self.environment.working_dir}`.",
                f"Current file: `{self.environment.current_file}`.",
                (
                    "The file is editable."
                    if self.is_editable(self.environment.current_file)
                    else "The file is read-only, it is not editable."
                ),
            ]

        elif new_file == self.environment.current_file:
            obs = [
                f"Already viewing `{new_file}`.",
                (
                    "The file is editable."
                    if self.is_editable(new_file)
                    else "The file is read-only, it is not editable."
                ),
            ]

        elif os.path.isfile(pjoin(self.environment.working_dir, new_file)):
            self.environment.load_current_file(filepath=new_file)
            self.environment.current_file = new_file
            obs = [
                f"Viewing `{new_file}`.",
                (
                    "The file is editable."
                    if self.is_editable(new_file)
                    else "The file is read-only, it is not editable."
                ),
            ]

        else:
            obs = [
                f"File not found. Could not navigate to `{new_file}`.",
                f"Make sure that the file path is given relative to the root: `{self.environment.working_dir}`.",
                f"Current file: `{self.environment.current_file}`.",
                (
                    "The file is editable."
                    if self.is_editable(self.environment.current_file)
                    else "The file is read-only, it is not editable."
                ),
            ]

<<<<<<< HEAD
        return [{self.name: obs}]
=======
        return " ".join(obs)
>>>>>>> 3ed89ae4
<|MERGE_RESOLUTION|>--- conflicted
+++ resolved
@@ -72,8 +72,4 @@
                 ),
             ]
 
-<<<<<<< HEAD
-        return [{self.name: obs}]
-=======
-        return " ".join(obs)
->>>>>>> 3ed89ae4
+        return [{self.name: " ".join(obs)}]