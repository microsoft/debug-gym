--- conflicted
+++ resolved
@@ -22,11 +22,7 @@
     def is_editable(self, filepath):
         return filepath in self.environment.editable_files
 
-<<<<<<< HEAD
-    def use(self, action) -> Observation:
-        new_file = action.strip("`").split(" ", 1)[1].strip()
-=======
-    def use(self, tool_args):
+    def use(self, tool_args) -> Observation:
         new_file = tool_args
         if new_file == "":
             obs = [
@@ -38,9 +34,8 @@
                     else "The file is read-only, it is not editable."
                 ),
             ]
-            return " ".join(obs)
+            return Observation(self.name, " ".join(obs))
 
->>>>>>> ad60c68c
         if new_file.startswith(str(self.environment.working_dir)):
             new_file = new_file[len(str(self.environment.working_dir)) + 1 :]
 
