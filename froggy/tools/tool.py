from abc import ABC, abstractmethod
from dataclasses import dataclass
from functools import wraps

from froggy.entities import Event, Observation


@dataclass
class Record:
    args: tuple
    kwargs: dict
    observation: Observation


def track_history(func):
    @wraps(func)
    def wrapper(self, *args, **kwargs):
        if not hasattr(self, "history"):
            self.history = []
        observation = func(self, *args, **kwargs)
        record = Record(args=args, kwargs=kwargs, observation=observation)
        self.history.append(record)
        return observation

    return wrapper


class EnvironmentTool(ABC):
    name: str = None
    instructions: str = None
    history: list[Record] = None

    def __init__(self):
        self.environment = None
        self.history = []

    @track_history
    def __call__(self, action=None, **kwargs) -> Observation:
        return self.use(action, **kwargs)

    def register(self, environment):
        from froggy.envs.env import RepoEnv

        if not isinstance(environment, RepoEnv):
            raise ValueError("The environment must be a RepoEnv instance.")

        self.environment = environment

<<<<<<< HEAD
        # Auto-subscribe to events that have handlers
        for event in Event:
            if hasattr(self, event.handler_name):
                environment.event_hooks.subscribe(event, self)

    def is_triggered(self, action):
        # e.g. ```pdb b src/main.py:42```
        return action.startswith(self.action)

=======
>>>>>>> ad60c68c
    @abstractmethod
    def use(self, action) -> Observation:
        """This method is invoked directly by `tool()` or by event handlers,
        and should be overridden by subclasses. Returns an observation which
        includes the tool's name and the result of the action.
        """
        pass

    def trigger_event(self, event: Event, **kwargs) -> None:
        self.environment.handle_event(event, source=self, **kwargs)

    def on_env_reset(self, **kwargs) -> Observation:
        """Reset the tool state on environment reset.
        Please call `super().on_env_reset()` if subclass overrides this method.
        """
        self.history = []
        return None<|MERGE_RESOLUTION|>--- conflicted
+++ resolved
@@ -46,18 +46,11 @@
 
         self.environment = environment
 
-<<<<<<< HEAD
         # Auto-subscribe to events that have handlers
         for event in Event:
             if hasattr(self, event.handler_name):
                 environment.event_hooks.subscribe(event, self)
 
-    def is_triggered(self, action):
-        # e.g. ```pdb b src/main.py:42```
-        return action.startswith(self.action)
-
-=======
->>>>>>> ad60c68c
     @abstractmethod
     def use(self, action) -> Observation:
         """This method is invoked directly by `tool()` or by event handlers,
