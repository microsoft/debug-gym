import subprocess
from unittest.mock import MagicMock, patch

import pytest

from froggy.envs.env import RepoEnv
from froggy.terminal import DockerTerminal, Terminal
from froggy.tools.pdb import PDBTool

if_docker_running = pytest.mark.skipif(
    not subprocess.check_output(["docker", "ps"]),
    reason="Docker not running",
)


@pytest.fixture
def setup_test_repo():
    def _setup_test_repo(base_dir):
        """Setup a repo with 2 dummy files, 1 fail test, and 1 pass test"""
        working_dir = base_dir / "tests_pdb"
        working_dir.mkdir()
        with working_dir.joinpath("test_pass.py").open("w") as f:
            f.write("def test_pass():\n    assert True")
        with working_dir.joinpath("test_fail.py").open("w") as f:
            f.write("def test_fail():\n    assert False")
        dummy_files = ["file1.py", "file2.py"]
        for dummy_file in dummy_files:
            with working_dir.joinpath(dummy_file).open("w") as f:
                [f.write(f"print({i})\n") for i in range(40)]
        return working_dir

    return _setup_test_repo


@pytest.fixture
def breakpoints_state():
    return {
        "file1.py|||10": "b file1.py:10",
        "file1.py|||20": "b file1.py:20",
        "file1.py|||30": "b file1.py:30",
        "file2.py|||15": "b file2.py:15",
    }


@pytest.fixture
def setup_pdb_repo_env(setup_test_repo, breakpoints_state):
    def _setup_pdb_repo_env(base_dir):
        test_repo = setup_test_repo(base_dir)
        env = RepoEnv(path=str(test_repo))
        env.current_breakpoints_state = breakpoints_state
        env.current_file = "file1.py"
        env.all_files = ["file1.py", "file2.py"]
        pdb_tool = PDBTool()
        pdb_tool.register(env)
        return pdb_tool, test_repo, env

    return _setup_pdb_repo_env


def test_pdb_use(tmp_path, setup_test_repo):
    # Test PDBTool with Terminal, verbose pytest
    tests_path = str(setup_test_repo(tmp_path))
    terminal = Terminal()
    environment = RepoEnv(
        path=tests_path,
        terminal=terminal,
        debug_entrypoint="python -m pdb -m pytest -sv .",
    )
    pdb = PDBTool()
    pdb.register(environment)
    initial_output = pdb.start_pdb()
    assert """The pytest entry point.""" in initial_output
    assert "(Pdb)" not in initial_output

    output = pdb.use("l").observation
    assert """The pytest entry point.""" in output
    assert "(Pdb)" not in output

    output = pdb.use("c").observation
    assert "1 failed, 1 passed" in pdb.pdb_obs
    assert "test_fail.py::test_fail FAILED" in pdb.pdb_obs
    assert "test_pass.py::test_pass PASSED" in pdb.pdb_obs
    assert "Reached the end of the file. Restarting the debugging session." in output
    assert "(Pdb)" not in output


def test_pdb_use_default_environment_entrypoint(tmp_path, setup_test_repo):
    # Test PDBTool with default environment entrypoint, quiet pytest
    tests_path = str(setup_test_repo(tmp_path))
    terminal = Terminal()
    environment = RepoEnv(path=tests_path, terminal=terminal)
    pdb = PDBTool()
    pdb.register(environment)
    initial_output = pdb.start_pdb()  # "python -m pdb -m pytest -sq ."
    assert """The pytest entry point.""" in initial_output
    assert "(Pdb)" not in initial_output

    output = pdb.use("l").observation
    assert """The pytest entry point.""" in output
    assert "(Pdb)" not in output

    output = pdb.use("c").observation
    assert "1 failed, 1 passed" in pdb.pdb_obs
    assert "test_fail.py::test_fail" in pdb.pdb_obs
    assert "test_pass.py::test_pass" not in pdb.pdb_obs
    assert "Reached the end of the file. Restarting the debugging session." in output
    assert "(Pdb)" not in output


@if_docker_running
def test_pdb_use_docker_terminal(tmp_path, setup_test_repo):
    """Test PDBTool similar to test_pdb_use but using DockerTerminal"""
    tests_path = str(setup_test_repo(tmp_path))
    terminal = DockerTerminal(
        base_image="python:3.12-slim",
        setup_commands=["pip install pytest"],
        env_vars={"PYTHONDONTWRITEBYTECODE": "1"},  # avoid __pycache__
        map_host_uid_gid=False,  # run as root
    )
    # no:cacheprovider to avoid .pytest_cache
    debug_entrypoint = f"python -m pdb -m pytest -p no:cacheprovider -sv ."
    environment = RepoEnv(
        path=tests_path, terminal=terminal, debug_entrypoint=debug_entrypoint
    )
    pdb = PDBTool()
    pdb.register(environment)
    pdb.start_pdb()

    output = pdb.use("l").observation
    assert """The pytest entry point.""" in output
    assert "(Pdb)" not in output

    output = pdb.use("c").observation
    assert "1 failed, 1 passed" in pdb.pdb_obs
    assert "test_fail.py::test_fail FAILED" in pdb.pdb_obs
    assert "test_pass.py::test_pass PASSED" in pdb.pdb_obs
    assert "Reached the end of the file. Restarting the debugging session." in output
    assert "(Pdb)" not in output


def test_initialization():
    pdb_tool = PDBTool()
    assert pdb_tool.pdb_obs == ""
    assert not pdb_tool.persistent_breakpoints
    assert pdb_tool.auto_list
    assert pdb_tool.current_frame_file is None
    assert pdb_tool._session is None


def test_register():
    env = RepoEnv()
    pdb_tool = PDBTool()
    pdb_tool.register(env)
    assert pdb_tool.environment == env


def test_register_invalid_environment():
    pdb_tool = PDBTool()
    with pytest.raises(ValueError, match="The environment must be a RepoEnv instance."):
        pdb_tool.register(MagicMock())


@patch.object(PDBTool, "interact_with_pdb")
<<<<<<< HEAD
def test_start_pdb(mock_interact_with_pdb):
    mock_interact_with_pdb.return_value = "pdb returned message"
    env = RepoEnv()
    pdb_tool = PDBTool()
    pdb_tool.register(env)
    output = pdb_tool.start_pdb(pdb_cmd="python script.py")
    assert output == "pdb returned message"
    assert pdb_tool.pdb_obs == "pdb returned message"


@patch.object(PDBTool, "interact_with_pdb")
@patch.object(PDBTool, "close_pdb")
def test_restart_pdb(mock_close_pdb, mock_interact_with_pdb):
    mock_interact_with_pdb.return_value = "pdb returned message"
    env = RepoEnv()
    pdb_tool = PDBTool()
    pdb_tool.register(env)
    env.entrypoint = "python script.py"
    env.debug_entrypoint = "python -m pdb script.py"
    output = pdb_tool.restart_pdb()
    assert output == "pdb returned message"
    assert pdb_tool.pdb_obs == "pdb returned message"


@patch.object(PDBTool, "interact_with_pdb")
def test_use_command(mock_interact_with_pdb, tmp_path):
    mock_interact_with_pdb.return_value = "output"
    env = RepoEnv()
    env.working_dir = str(tmp_path)
    pdb_tool = PDBTool()
    pdb_tool.register(env)
    env.current_file = "script.py"
    env.all_files = ["script.py"]
    output = pdb_tool.use("p x")
    assert "output" in output.observation


@patch.object(PDBTool, "interact_with_pdb")
=======
>>>>>>> 642f38c6
def test_breakpoint_add_clear_add_new_breakpoint(
    mock_interact_with_pdb, tmp_path, setup_pdb_repo_env, breakpoints_state
):
    pdb_message = "Breakpoint 5 at file1.py:25"
    mock_interact_with_pdb.return_value = pdb_message
    pdb_tool, test_repo, env = setup_pdb_repo_env(tmp_path)
    success, output = pdb_tool.breakpoint_add_clear("b 25")
    assert success
    assert output == pdb_message
    expected_state = {"file1.py|||25": "b file1.py:25"} | breakpoints_state
    assert env.current_breakpoints_state == expected_state


def test_breakpoint_add_clear_add_existing_breakpoint(
    tmp_path, setup_pdb_repo_env, breakpoints_state
):
    pdb_tool, test_repo, env = setup_pdb_repo_env(tmp_path)
    success, output = pdb_tool.breakpoint_add_clear("b 10")
    assert success
    assert output == "Breakpoint already exists at line 10 in file1.py."
    assert env.current_breakpoints_state == breakpoints_state


@patch.object(PDBTool, "interact_with_pdb")
def test_breakpoint_add_clear_clear_specific(
    mock_interact_with_pdb, tmp_path, setup_pdb_repo_env
):
    pdb_message = "Deleted breakpoint 2 at file1.py:20"
    mock_interact_with_pdb.return_value = pdb_message
    pdb_tool, test_repo, env = setup_pdb_repo_env(tmp_path)
    success, output = pdb_tool.breakpoint_add_clear("cl 20")
    expected_state = {
        "file1.py|||10": "b file1.py:10",
        "file1.py|||30": "b file1.py:30",
        "file2.py|||15": "b file2.py:15",
    }
    assert success
    assert output == pdb_message
    assert env.current_breakpoints_state == expected_state


def test_breakpoint_add_clear_clear_not_found(
    tmp_path, setup_pdb_repo_env, breakpoints_state
):
    pdb_tool, test_repo, env = setup_pdb_repo_env(tmp_path)
    success, output = pdb_tool.breakpoint_add_clear("cl 8")
    assert success
    assert output == "No breakpoint exists at line 8 in file1.py."
    assert env.current_breakpoints_state == breakpoints_state


def test_breakpoint_modify_remove(tmp_path, setup_pdb_repo_env):
    # Remove breakpoint at line 20 and move breakpoint at line 30 to line 24
    # TODO: 24 or 25?
    pdb_tool, test_repo, env = setup_pdb_repo_env(tmp_path)
    pdb_tool.breakpoint_modify("file1.py", 15, 25, 5)
    expected_state = {
        "file1.py|||10": "b file1.py:10",
        "file1.py|||24": "b file1.py:24",
        "file2.py|||15": "b file2.py:15",
    }
    assert env.current_breakpoints_state == expected_state


def test_breakpoint_modify_move(tmp_path, setup_pdb_repo_env):
    pdb_tool, test_repo, env = setup_pdb_repo_env(tmp_path)
    pdb_tool.breakpoint_modify("file1.py", 5, 15, 10)
    expected_state = {
        "file2.py|||15": "b file2.py:15",
        "file1.py|||19": "b file1.py:19",
        "file1.py|||29": "b file1.py:29",
    }
    assert env.current_breakpoints_state == expected_state


def test_breakpoint_modify_remove_all(tmp_path, setup_pdb_repo_env):
    pdb_tool, test_repo, env = setup_pdb_repo_env(tmp_path)
    pdb_tool.breakpoint_modify("file1.py", None, None, 0)
    expected_state = {"file2.py|||15": "b file2.py:15"}
    assert env.current_breakpoints_state == expected_state


def test_breakpoint_modify_no_change(tmp_path, setup_pdb_repo_env):
    pdb_tool, test_repo, env = setup_pdb_repo_env(tmp_path)
    pdb_tool.breakpoint_modify("file1.py", 25, 35, 5)
    # Test no change for breakpoints before the rewritten code (change line 30)
    expected_state = {
        "file1.py|||10": "b file1.py:10",
        "file1.py|||20": "b file1.py:20",
        "file2.py|||15": "b file2.py:15",
    }
    assert env.current_breakpoints_state == expected_state


@patch.object(PDBTool, "interact_with_pdb")
def test_get_current_frame_file(mock_interact_with_pdb, tmp_path, setup_pdb_repo_env):
    pdb_tool, test_repo, env = setup_pdb_repo_env(tmp_path)
    fail_test_path = str(env.working_dir / "test_fail.py")
    mock_interact_with_pdb.return_value = (
        f"somecontext > {fail_test_path}(2)<module>()\n-> some code context"
    )
    pdb_tool.get_current_frame_file()
    assert str(fail_test_path).endswith(pdb_tool.current_frame_file)


def test_pdb_crashing(tmp_path, setup_test_repo):
    tests_path = setup_test_repo(tmp_path)
    with open(tests_path / "test_fail.py", "w") as f:
        f.write("def test_fail():\nassert False")  # IndentationError

    environment = RepoEnv(
        path=tests_path,
        entrypoint="python -m pytest -s test.py",
        debug_entrypoint="python -m pdb -m pytest -s test_fail.py",
    )
    pdb = PDBTool()
    pdb.register(environment)

    initial_output = pdb.start_pdb()
    assert "The pytest entry point." in initial_output
    output = pdb.interact_with_pdb("c")
    assert "IndentationError" in output<|MERGE_RESOLUTION|>--- conflicted
+++ resolved
@@ -161,47 +161,6 @@
 
 
 @patch.object(PDBTool, "interact_with_pdb")
-<<<<<<< HEAD
-def test_start_pdb(mock_interact_with_pdb):
-    mock_interact_with_pdb.return_value = "pdb returned message"
-    env = RepoEnv()
-    pdb_tool = PDBTool()
-    pdb_tool.register(env)
-    output = pdb_tool.start_pdb(pdb_cmd="python script.py")
-    assert output == "pdb returned message"
-    assert pdb_tool.pdb_obs == "pdb returned message"
-
-
-@patch.object(PDBTool, "interact_with_pdb")
-@patch.object(PDBTool, "close_pdb")
-def test_restart_pdb(mock_close_pdb, mock_interact_with_pdb):
-    mock_interact_with_pdb.return_value = "pdb returned message"
-    env = RepoEnv()
-    pdb_tool = PDBTool()
-    pdb_tool.register(env)
-    env.entrypoint = "python script.py"
-    env.debug_entrypoint = "python -m pdb script.py"
-    output = pdb_tool.restart_pdb()
-    assert output == "pdb returned message"
-    assert pdb_tool.pdb_obs == "pdb returned message"
-
-
-@patch.object(PDBTool, "interact_with_pdb")
-def test_use_command(mock_interact_with_pdb, tmp_path):
-    mock_interact_with_pdb.return_value = "output"
-    env = RepoEnv()
-    env.working_dir = str(tmp_path)
-    pdb_tool = PDBTool()
-    pdb_tool.register(env)
-    env.current_file = "script.py"
-    env.all_files = ["script.py"]
-    output = pdb_tool.use("p x")
-    assert "output" in output.observation
-
-
-@patch.object(PDBTool, "interact_with_pdb")
-=======
->>>>>>> 642f38c6
 def test_breakpoint_add_clear_add_new_breakpoint(
     mock_interact_with_pdb, tmp_path, setup_pdb_repo_env, breakpoints_state
 ):
