import subprocess
from unittest.mock import MagicMock, patch

import pytest

from froggy.envs.env import RepoEnv
from froggy.terminal import DockerTerminal, Terminal
from froggy.tools.pdb import PDBTool

if_docker_running = pytest.mark.skipif(
    not subprocess.check_output(["docker", "ps"]),
    reason="Docker not running",
)


@pytest.fixture
def setup_test_repo():
    def _setup_test_repo(base_dir):
        """Setup a repo with 2 dummy files, 1 fail test, and 1 pass test"""
        working_dir = base_dir / "tests_pdb"
        working_dir.mkdir()
        with working_dir.joinpath("test_pass.py").open("w") as f:
            f.write("def test_pass():\n    assert True")
        with working_dir.joinpath("test_fail.py").open("w") as f:
            f.write("def test_fail():\n    assert False")
        dummy_files = ["file1.py", "file2.py"]
        for dummy_file in dummy_files:
            with working_dir.joinpath(dummy_file).open("w") as f:
                [f.write(f"print({i})\n") for i in range(40)]
        return working_dir

    return _setup_test_repo


@pytest.fixture
def breakpoints_state():
    return {
        "file1.py|||10": "b file1.py:10",
        "file1.py|||20": "b file1.py:20",
        "file1.py|||30": "b file1.py:30",
        "file2.py|||15": "b file2.py:15",
    }


@pytest.fixture
def setup_pdb_repo_env(setup_test_repo, breakpoints_state):
    def _setup_pdb_repo_env(base_dir):
        test_repo = setup_test_repo(base_dir)
        env = RepoEnv(path=str(test_repo))
        env.current_breakpoints_state = breakpoints_state
        env.current_file = "file1.py"
        env.all_files = ["file1.py", "file2.py"]
        pdb_tool = PDBTool()
        pdb_tool.register(env)
        return pdb_tool, test_repo, env

    return _setup_pdb_repo_env


def test_pdb_use(tmp_path, setup_test_repo):
    # Test PDBTool with Terminal, verbose pytest
    tests_path = str(setup_test_repo(tmp_path))
    terminal = Terminal()
    environment = RepoEnv(path=tests_path, terminal=terminal)
    pdb = PDBTool()
    pdb.register(environment)
    initial_output = pdb.start_pdb(pdb_cmd="python -m pdb -m pytest -sv .")
    assert """The pytest entry point.""" in initial_output
    assert "(Pdb)" not in initial_output
<<<<<<< HEAD
    output = pdb.use("pdb l").observation
    assert """The pytest entry point.""" in output
    assert "(Pdb)" not in output
    output = pdb.use("pdb c").observation
=======
    output = pdb.use("l")
    assert """The pytest entry point.""" in output
    assert "(Pdb)" not in output
    output = pdb.use("c")
>>>>>>> ad60c68c
    assert "1 failed, 1 passed" in pdb.pdb_obs
    assert "test_fail.py::test_fail FAILED" in pdb.pdb_obs
    assert "test_pass.py::test_pass PASSED" in pdb.pdb_obs
    assert "Reached the end of the file. Restarting the debugging session." in output
    assert "(Pdb)" not in output


def test_pdb_use_default_environment_entrypoint(tmp_path, setup_test_repo):
    # Test PDBTool with default environment entrypoint, quite pytest
    tests_path = str(setup_test_repo(tmp_path))
    terminal = Terminal()
    environment = RepoEnv(path=tests_path, terminal=terminal)
    pdb = PDBTool()
    pdb.register(environment)
    initial_output = pdb.start_pdb()  # "python -m pdb -m pytest -sq ."
    assert """The pytest entry point.""" in initial_output
    assert "(Pdb)" not in initial_output
<<<<<<< HEAD
    output = pdb.use("pdb l").observation
    assert """The pytest entry point.""" in output
    assert "(Pdb)" not in output
    output = pdb.use("pdb c").observation
=======
    output = pdb.use("l")
    assert """The pytest entry point.""" in output
    assert "(Pdb)" not in output
    output = pdb.use("c")
>>>>>>> ad60c68c
    assert "1 failed, 1 passed" in pdb.pdb_obs
    assert "test_fail.py::test_fail" in pdb.pdb_obs
    assert "test_pass.py::test_pass" not in pdb.pdb_obs
    assert "Reached the end of the file. Restarting the debugging session." in output
    assert "(Pdb)" not in output


@if_docker_running
def test_pdb_use_docker_terminal(tmp_path, setup_test_repo):
    """Test PDBTool similar to test_pdb_use but using DockerTerminal"""
    tests_path = str(setup_test_repo(tmp_path))
    terminal = DockerTerminal(
        base_image="python:3.12-slim",
        setup_commands=["pip install pytest"],
        env_vars={"PYTHONDONTWRITEBYTECODE": "1"},  # avoid __pycache__
        map_host_uid_gid=False,  # run as root
    )
    environment = RepoEnv(path=tests_path, terminal=terminal)
    pdb = PDBTool()
    pdb.register(environment)
    # no:cacheprovider to avoid .pytest_cache
    pdb_cmd = f"python -m pdb -m pytest -p no:cacheprovider -sv ."
    pdb.start_pdb(pdb_cmd)

<<<<<<< HEAD
    output = pdb.use("pdb l").observation
    assert """The pytest entry point.""" in output
    assert "(Pdb)" not in output
    output = pdb.use("pdb c").observation
=======
    output = pdb.use("l")
    assert """The pytest entry point.""" in output
    assert "(Pdb)" not in output
    output = pdb.use("c")
>>>>>>> ad60c68c
    assert "1 failed, 1 passed" in pdb.pdb_obs
    assert "test_fail.py::test_fail FAILED" in pdb.pdb_obs
    assert "test_pass.py::test_pass PASSED" in pdb.pdb_obs
    assert "Reached the end of the file. Restarting the debugging session." in output
    assert "(Pdb)" not in output


def test_initialization():
    pdb_tool = PDBTool()
    assert pdb_tool.master is None
    assert pdb_tool.pdb_obs == ""
    assert not pdb_tool.persistent_breakpoints
    assert pdb_tool.auto_list
    assert pdb_tool.current_frame_file is None
    assert pdb_tool._session is None


def test_register():
    env = RepoEnv()
    pdb_tool = PDBTool()
    pdb_tool.register(env)
    assert pdb_tool.environment == env


def test_register_invalid_environment():
    pdb_tool = PDBTool()
    with pytest.raises(ValueError, match="The environment must be a RepoEnv instance."):
        pdb_tool.register(MagicMock())


@patch.object(PDBTool, "interact_with_pdb")
def test_start_pdb(mock_interact_with_pdb):
    mock_interact_with_pdb.return_value = "pdb returned message"
    env = RepoEnv()
    pdb_tool = PDBTool()
    pdb_tool.register(env)
    output = pdb_tool.start_pdb(pdb_cmd="python script.py")
    assert output == "pdb returned message"
    assert pdb_tool.pdb_obs == "pdb returned message"


@patch.object(PDBTool, "interact_with_pdb")
@patch.object(PDBTool, "close_pdb")
def test_restart_pdb(mock_close_pdb, mock_interact_with_pdb):
    mock_interact_with_pdb.return_value = "pdb returned message"
    env = RepoEnv()
    pdb_tool = PDBTool()
    pdb_tool.register(env)
    env.entrypoint = "python script.py"
    env.debug_entrypoint = "python -m pdb script.py"
    output = pdb_tool.restart_pdb()
    assert output == "pdb returned message"
    assert pdb_tool.pdb_obs == "pdb returned message"


@patch.object(PDBTool, "interact_with_pdb")
def test_use_command(mock_interact_with_pdb, tmp_path):
    mock_interact_with_pdb.return_value = "output"
    env = RepoEnv()
    env.working_dir = str(tmp_path)
    pdb_tool = PDBTool()
    pdb_tool.register(env)
    env.current_file = "script.py"
    env.all_files = ["script.py"]
<<<<<<< HEAD
    output = pdb_tool.use("```pdb p x```")
    assert "output" in output.observation
=======
    output = pdb_tool.use("p x")
    assert "output" in output
>>>>>>> ad60c68c


@patch.object(PDBTool, "interact_with_pdb")
def test_breakpoint_add_clear_add_new_breakpoint(
    mock_interact_with_pdb, tmp_path, setup_pdb_repo_env, breakpoints_state
):
    pdb_message = "Breakpoint 5 at file1.py:25"
    mock_interact_with_pdb.return_value = pdb_message
    pdb_tool, test_repo, env = setup_pdb_repo_env(tmp_path)
    success, output = pdb_tool.breakpoint_add_clear("b 25")
    assert success
    assert output == pdb_message
    expected_state = {"file1.py|||25": "b file1.py:25"} | breakpoints_state
    assert env.current_breakpoints_state == expected_state


def test_breakpoint_add_clear_add_existing_breakpoint(
    tmp_path, setup_pdb_repo_env, breakpoints_state
):
    pdb_tool, test_repo, env = setup_pdb_repo_env(tmp_path)
    success, output = pdb_tool.breakpoint_add_clear("b 10")
    assert success
    assert output == "Breakpoint already exists at line 10 in file1.py."
    assert env.current_breakpoints_state == breakpoints_state


@patch.object(PDBTool, "interact_with_pdb")
def test_breakpoint_add_clear_clear_specific(
    mock_interact_with_pdb, tmp_path, setup_pdb_repo_env
):
    pdb_message = "Deleted breakpoint 2 at file1.py:20"
    mock_interact_with_pdb.return_value = pdb_message
    pdb_tool, test_repo, env = setup_pdb_repo_env(tmp_path)
    success, output = pdb_tool.breakpoint_add_clear("cl 20")
    expected_state = {
        "file1.py|||10": "b file1.py:10",
        "file1.py|||30": "b file1.py:30",
        "file2.py|||15": "b file2.py:15",
    }
    assert success
    assert output == pdb_message
    assert env.current_breakpoints_state == expected_state


def test_breakpoint_add_clear_clear_not_found(
    tmp_path, setup_pdb_repo_env, breakpoints_state
):
    pdb_tool, test_repo, env = setup_pdb_repo_env(tmp_path)
    success, output = pdb_tool.breakpoint_add_clear("cl 8")
    assert success
    assert output == "No breakpoint exists at line 8 in file1.py."
    assert env.current_breakpoints_state == breakpoints_state


def test_breakpoint_modify_remove(tmp_path, setup_pdb_repo_env):
    # Remove breakpoint at line 20 and move breakpoint at line 30 to line 24
    # TODO: 24 or 25?
    pdb_tool, test_repo, env = setup_pdb_repo_env(tmp_path)
    pdb_tool.breakpoint_modify("file1.py", 15, 25, 5)
    expected_state = {
        "file1.py|||10": "b file1.py:10",
        "file1.py|||24": "b file1.py:24",
        "file2.py|||15": "b file2.py:15",
    }
    assert env.current_breakpoints_state == expected_state


def test_breakpoint_modify_move(tmp_path, setup_pdb_repo_env):
    pdb_tool, test_repo, env = setup_pdb_repo_env(tmp_path)
    pdb_tool.breakpoint_modify("file1.py", 5, 15, 10)
    expected_state = {
        "file2.py|||15": "b file2.py:15",
        "file1.py|||19": "b file1.py:19",
        "file1.py|||29": "b file1.py:29",
    }
    assert env.current_breakpoints_state == expected_state


def test_breakpoint_modify_remove_all(tmp_path, setup_pdb_repo_env):
    pdb_tool, test_repo, env = setup_pdb_repo_env(tmp_path)
    pdb_tool.breakpoint_modify("file1.py", None, None, 0)
    expected_state = {"file2.py|||15": "b file2.py:15"}
    assert env.current_breakpoints_state == expected_state


def test_breakpoint_modify_no_change(tmp_path, setup_pdb_repo_env):
    pdb_tool, test_repo, env = setup_pdb_repo_env(tmp_path)
    pdb_tool.breakpoint_modify("file1.py", 25, 35, 5)
    # Test no change for breakpoints before the rewritten code (change line 30)
    expected_state = {
        "file1.py|||10": "b file1.py:10",
        "file1.py|||20": "b file1.py:20",
        "file2.py|||15": "b file2.py:15",
    }
    assert env.current_breakpoints_state == expected_state


@patch.object(PDBTool, "interact_with_pdb")
def test_get_current_frame_file(mock_interact_with_pdb, tmp_path, setup_pdb_repo_env):
    pdb_tool, test_repo, env = setup_pdb_repo_env(tmp_path)
    fail_test_path = str(env.working_dir / "test_fail.py")
    mock_interact_with_pdb.return_value = (
        f"somecontext > {fail_test_path}(2)<module>()\n-> some code context"
    )
    pdb_tool.get_current_frame_file()
    assert str(fail_test_path).endswith(pdb_tool.current_frame_file)<|MERGE_RESOLUTION|>--- conflicted
+++ resolved
@@ -67,17 +67,12 @@
     initial_output = pdb.start_pdb(pdb_cmd="python -m pdb -m pytest -sv .")
     assert """The pytest entry point.""" in initial_output
     assert "(Pdb)" not in initial_output
-<<<<<<< HEAD
-    output = pdb.use("pdb l").observation
+
+    output = pdb.use("l").observation
     assert """The pytest entry point.""" in output
     assert "(Pdb)" not in output
-    output = pdb.use("pdb c").observation
-=======
-    output = pdb.use("l")
-    assert """The pytest entry point.""" in output
-    assert "(Pdb)" not in output
-    output = pdb.use("c")
->>>>>>> ad60c68c
+
+    output = pdb.use("c").observation
     assert "1 failed, 1 passed" in pdb.pdb_obs
     assert "test_fail.py::test_fail FAILED" in pdb.pdb_obs
     assert "test_pass.py::test_pass PASSED" in pdb.pdb_obs
@@ -95,17 +90,12 @@
     initial_output = pdb.start_pdb()  # "python -m pdb -m pytest -sq ."
     assert """The pytest entry point.""" in initial_output
     assert "(Pdb)" not in initial_output
-<<<<<<< HEAD
-    output = pdb.use("pdb l").observation
+
+    output = pdb.use("l").observation
     assert """The pytest entry point.""" in output
     assert "(Pdb)" not in output
-    output = pdb.use("pdb c").observation
-=======
-    output = pdb.use("l")
-    assert """The pytest entry point.""" in output
-    assert "(Pdb)" not in output
-    output = pdb.use("c")
->>>>>>> ad60c68c
+
+    output = pdb.use("c").observation
     assert "1 failed, 1 passed" in pdb.pdb_obs
     assert "test_fail.py::test_fail" in pdb.pdb_obs
     assert "test_pass.py::test_pass" not in pdb.pdb_obs
@@ -130,17 +120,11 @@
     pdb_cmd = f"python -m pdb -m pytest -p no:cacheprovider -sv ."
     pdb.start_pdb(pdb_cmd)
 
-<<<<<<< HEAD
-    output = pdb.use("pdb l").observation
+    output = pdb.use("l").observation
     assert """The pytest entry point.""" in output
     assert "(Pdb)" not in output
-    output = pdb.use("pdb c").observation
-=======
-    output = pdb.use("l")
-    assert """The pytest entry point.""" in output
-    assert "(Pdb)" not in output
-    output = pdb.use("c")
->>>>>>> ad60c68c
+
+    output = pdb.use("c").observation
     assert "1 failed, 1 passed" in pdb.pdb_obs
     assert "test_fail.py::test_fail FAILED" in pdb.pdb_obs
     assert "test_pass.py::test_pass PASSED" in pdb.pdb_obs
@@ -205,13 +189,8 @@
     pdb_tool.register(env)
     env.current_file = "script.py"
     env.all_files = ["script.py"]
-<<<<<<< HEAD
-    output = pdb_tool.use("```pdb p x```")
+    output = pdb_tool.use("p x")
     assert "output" in output.observation
-=======
-    output = pdb_tool.use("p x")
-    assert "output" in output
->>>>>>> ad60c68c
 
 
 @patch.object(PDBTool, "interact_with_pdb")
