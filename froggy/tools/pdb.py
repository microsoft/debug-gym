import copy
import re

from froggy.terminal import ShellSession
from froggy.tools.tool import EnvironmentTool
from froggy.tools.toolbox import Toolbox


@Toolbox.register()
class PDBTool(EnvironmentTool):
    name: str = "pdb"
    action: str = "```pdb"
    instructions = {
        "template": "```pdb <command>```",
        "description": "An interface to the Python debugger PDB. Send a command to the PDB terminal. The command should be a valid PDB command.",
        "examples": [
            "```pdb p x``` to print the value of the variable x in the current context.",
            "```pdb b 42``` to set a breakpoint at line 42 in the current file.",
            "```pdb cl src/code.py:26``` to clear the breakpoint at line 26 in the file src/code.py.",
            "```pdb c``` to continue the execution until the next breakpoint.",
        ],
        "commonly used pdb commands": {
            "note": "The commands recognized by the debugger are listed below. Most commands can be abbreviated to one or two letters as indicated; e.g. h(elp) means that either h or help can be used to enter the help command (but not he or hel, nor H or Help or HELP). Arguments to commands must be separated by whitespace (spaces or tabs). Optional arguments are enclosed in square brackets ([]) in the command syntax; the square brackets must not be typed. Alternatives in the command syntax are separated by a vertical bar (|).",
            "commands": {
                "h(elp) [command]": "Without argument, print the list of available commands. With a command as argument, print help about that command.",
                "w(here)": "Print a stack trace, with the most recent frame at the bottom. An arrow (>) indicates the current frame, which determines the context of most commands.",
                "d(own) [count]": "Move the current frame count (default one) levels down in the stack trace (to a newer frame).",
                "u(p) [count]": "Move the current frame count (default one) levels up in the stack trace (to an older frame).",
                "b(reak) [([filename:]lineno | function) [, condition]]": "With a lineno argument, set a break at line lineno in the current file. The line number may be prefixed with a filename and a colon, to specify a breakpoint in another file. Accepatable forms of filename are /abspath/to/file.py, relpath/file.py, module and package.module. With a function argument, set a break at the first executable statement within that function. function can be any expression that evaluates to a function in the current namespace. If a second argument is present, it is an expression which must evaluate to true before the breakpoint is honored. Without argument, list all breaks, including for each breakpoint, the number of times that breakpoint has been hit, the current ignore count, and the associated condition if any. Each breakpoint is assigned a number to which all the other breakpoint commands refer.",
                "cl(ear) [filename:lineno | bpnumber ...]": "With a filename:lineno argument, clear all the breakpoints at this line. With a space separated list of breakpoint numbers, clear those breakpoints. Without argument, clear all breaks.",
                "s(tep)": "Execute the current line, stop at the first possible occasion (either in a function that is called or on the next line in the current function).",
                "n(ext)": "Continue execution until the next line in the current function is reached or it returns. (The difference between next and step is that step stops inside a called function, while next executes called functions at (nearly) full speed, only stopping at the next line in the current function.)",
                "unt(il) [lineno]": "Without argument, continue execution until the line with a number greater than the current one is reached. With lineno, continue execution until a line with a number greater or equal to lineno is reached. In both cases, also stop when the current frame returns.",
                "c(ont(inue))": "Continue execution, only stop when a breakpoint is encountered.",
                "l(ist) [first[, last]]": "List source code for the current file. Without arguments, list 11 lines around the current line or continue the previous listing. With . as argument, list 11 lines around the current line. With one argument, list 11 lines around at that line. With two arguments, list the given range; if the second argument is less than the first, it is interpreted as a count.",
                "ll | longlist": "List all source code for the current function or frame. Interesting lines are marked as for list.",
                "a(rgs)": "Print the arguments of the current function and their current values.",
                "p expression": "Evaluate expression in the current context and print its value.",
                "pp expression": "Like the p command, except the value of expression is pretty-printed using the pprint module.",
                "whatis expression": "Print the type of expression.",
            },
        },
    }

    def __init__(
        self,
        persistent_breakpoints: bool = False,
        auto_list: bool = True,
    ):
        super().__init__()
        self.master = None
        self.pdb_obs = ""
        self.persistent_breakpoints = persistent_breakpoints
        self.auto_list = auto_list
        self.current_frame_file = None
        self._session: ShellSession = None

<<<<<<< HEAD
    def register(self, environment):
        from froggy.envs.env import RepoEnv

        if not isinstance(environment, RepoEnv):
            raise ValueError("The environment must be a RepoEnv instance.")

        self.environment = environment
=======
    @property
    def terminal(self) -> Terminal:
        if self._terminal is None:
            raise ValueError("Please provide a terminal to the PDB tool.")
        return self._terminal

    @terminal.setter
    def terminal(self, terminal: Terminal):
        self._terminal = terminal
>>>>>>> baf2918e

    def interact_with_pdb(self, command, expected_output="(Pdb)"):
        return self._session.run(
            command, expected_output, timeout=300, no_output_timeout=300
        )

    def close_pdb(self, command="q"):
        return self._session.run(command, timeout=10)

    def start_pdb(self, pdb_cmd: str = None) -> str:
        if self._session is not None:
            self._session.close()
            self._session = None

        self._session = self.environment.terminal.start_shell_session()
        if pdb_cmd is None:
            # remove the first word, which is "python"
            entrypoint = " ".join(self.environment.debug_entrypoint.split()[1:])
            pdb_cmd = f"python -m pdb {entrypoint}"

        initial_output = self.interact_with_pdb(pdb_cmd)
        if "The program finished and will be restarted" in initial_output:
            self.close_pdb()
        else:
            if self.persistent_breakpoints:
                # restore consistent breakpoints
                for _, _command in self.environment.current_breakpoints_state.items():
                    self.interact_with_pdb(_command)
                if len(self.environment.current_breakpoints_state) > 0:
                    initial_output = "\n".join(
                        [initial_output, "Breakpoints have been restored."]
                    )
        self.pdb_obs = initial_output
        return initial_output

    def restart_pdb(self) -> str:
        """Restart the pdb session and restore the breakpoints."""
        self.close_pdb()
        return self.start_pdb()

    def use(self, action):
        command = action.strip("`").split(" ", 1)[1].strip()
        _warning = ""
        splits = re.split("\n|;", command)
        if len(splits) > 1:
            command = splits.strip()
            _warning += f"Multiple commands are not supported. Only the first command will be executed.\n"

        success, output = True, ""
        if command in ["b", "break"]:
            # list all breakpoints
            success, output = True, self.current_breakpoints()
        elif command in ["cl", "clear"]:
            # clear all breakpoints
            self.environment.current_breakpoints_state = {}
            self.restart_pdb()
            success, output = True, "All breakpoints have been cleared."
        elif (
            command.split()[0] in ["b", "break", "cl", "clear"]
            and command.split()[1].isnumeric()
        ):
            # wrapper handle adding/removing breakpoints
            success, output = self.breakpoint_add_clear(command)
        elif (
            command.split()[0] in ["b", "break", "cl", "clear"]
            and ":" in command.split()[1]
            and command.split()[1].split(":")[1][0].isnumeric()
        ):
            # e.g., b src/main.py:42 some_other_args
            which_file, _bp_args = command.split(maxsplit=1)[1].split(":")
            _command_without_file = f"{command.split()[0]} {_bp_args}"
            success, output = self.breakpoint_add_clear(
                _command_without_file, which_file
            )
        else:
            # other pdb commands, send directly
            try:
                output = self.interact_with_pdb(command)
                self.pdb_obs = output
            except:  # TODO: catch specific exceptions
                success = False

        if success:
            # sometimes it will run into the end of the program
            # we need to put the stdout before:
            # The program exited via sys.exit().
            # into self.last_eval_obs, and remove them from the output
            if "The program exited via sys.exit()." in output:
                # end index is the last occurrence of the program exited (from the \n after)
                end_index = (
                    output.find(
                        "\n", output.rfind("The program exited via sys.exit().")
                    )
                    + 1
                )
                self.environment.last_run_obs = output[:end_index]
                output = (
                    "Reached the end of the file. Restarting the debugging session.\n"
                    + output[end_index:]
                )
            obs = "\n".join([_warning, output]).strip()

            # Add the current frame information to the observation.
            if self.auto_list and command.split()[0] not in ["l", "list"]:
                if '"""The pytest entry point."""' not in obs:
                    # TODO: add output to self.pdb_obs?
                    obs += f" list .\n" + self.interact_with_pdb("l .")
        else:
            obs = "\n".join([f"Invalid action: {action}", _warning, output])

        # read the current frame info, find the current file, so we can change view to that file.
        self.get_current_frame_file()
        return obs

    def current_breakpoints(self):
        if len(self.environment.current_breakpoints_state) == 0:
            return "No breakpoints are set."
        else:
            # print the breakpoints sorted by file names and line number
            breakpoints = []
            for _key in self.environment.current_breakpoints_state.keys():
                _file_path, _line_number = _key.split("|||")
                _line_number = int(_line_number)
                breakpoints.append([_file_path, _line_number])
            # sort by file name, if file names are same, sort by line number
            breakpoints = sorted(breakpoints, key=lambda x: (x[0], x[1]))
            breakpoints = [
                f"line {_line_number} in {_file_path}"
                for _file_path, _line_number in breakpoints
            ]
            return "\n".join(breakpoints)

    def breakpoint_add_clear(self, action: str, which_file=None):
        # handle adding/removing breakpoints
        # this is a wrapper that manages the self.breakpoints_state, which does not reset at each pseudo terminal start
        # self.breakpoints_state is a dict, the keys are "|||".join([file_path, str(line_number)]) and values are breakpoint_command
        # TODO: we don't support tbreak
        if which_file is None:
            which_file = self.environment.current_file
        manipulation = "set" if action.startswith("b") else "clear"
        if which_file is None:
            return (
                False,
                f"Failed to {manipulation} breakpoint. No file is currently open.",
            )
        if which_file.startswith(str(self.environment.working_dir)):
            which_file = which_file[len(str(self.environment.working_dir)) + 1 :]
        if which_file not in self.environment.all_files:
            return (
                False,
                f"Failed to {manipulation} breakpoint. {which_file} is not in the current repository.",
            )
        # IMPORTANT: insert the viewing file into breakpoint command
        # for example, "b 42" -> "b src/main.py:42" if the current file is "src/main.py"
        # for example, "cl 42" -> "cl src/main.py:42" if the current file is "src/main.py"
        action_split = action.split(maxsplit=2)
        _action_type, _line_number, _bp_args = (
            action_split[0],
            action_split[1],
            action_split[2] if len(action_split) > 2 else "",
        )
        _key = "|||".join([which_file, _line_number])
        assert _line_number.isnumeric()
        success, output = True, ""
        joined_args = " ".join([_line_number, _bp_args])
        command = f"{which_file}:{joined_args}".strip()
        if _action_type in ["b", "break"]:
            command = "b " + command
            if _key in self.environment.current_breakpoints_state.keys():
                # breakpoint already exists
                return (
                    True,
                    f"Breakpoint already exists at line {_line_number} in {which_file}.",
                )
            else:
                try:
                    output = self.interact_with_pdb(command)
                    self.pdb_obs = output
                    # when success, the output always repeats the command, we can remove it
                    output = output.strip()
                    if output.startswith(command):
                        output = output[len(command) :].strip()
                    self.environment.current_breakpoints_state[_key] = command
                except:
                    success = False
        elif _action_type in ["cl", "clear"]:
            command = "cl " + command
            if _key not in self.environment.current_breakpoints_state.keys():
                # breakpoint does not exist
                return (
                    True,
                    f"No breakpoint exists at line {_line_number} in {which_file}.",
                )
            else:
                try:
                    output = self.interact_with_pdb(command)
                    self.pdb_obs = output
                    # when success, the output always repeats the command, we can remove it
                    output = output.strip()
                    if output.startswith(command):
                        output = output[len(command) :].strip()
                    del self.environment.current_breakpoints_state[_key]
                except:
                    success = False
        else:
            return False, output

        return success, output

    def breakpoint_modify(
        self, rewrite_file, rewrite_head, rewrite_tail, new_code_length
    ):
        # handle breakpoints line number changes caused by rewriting
        # this is a wrapper that manages the self.breakpoints_state, which does not reset at each pseudo terminal start
        # self.breakpoints_state is a dict, the keys are "|||".join([file_path, str(line_number)]) and values are breakpoint_command
        if len(self.environment.current_breakpoints_state) == 0:
            return
        current_breakpoints_state_copy = copy.copy(
            self.environment.current_breakpoints_state
        )
        if rewrite_file is None:
            rewrite_file = self.environment.current_file
        if rewrite_file.startswith(str(self.environment.working_dir)):
            rewrite_file = rewrite_file[len(str(self.environment.working_dir)) + 1 :]
        for _key in self.environment.current_breakpoints_state.keys():
            _file_path, _line_number = _key.split("|||")
            if _file_path != rewrite_file:
                # the breakpoints are not in the current file, no need to modify
                continue
            _line_number = int(_line_number)
            if rewrite_head is None:
                # no line number is provided, rewrite the whole code
                # we remove all breakpoints in the current file
                del current_breakpoints_state_copy[_key]
            else:
                # if a breakpoint was set in between the rewritten code, we need to remove it
                if rewrite_head <= _line_number <= rewrite_tail:
                    del current_breakpoints_state_copy[_key]
                # if a breakpoint was set after the rewritten code, we need to move it
                elif _line_number > rewrite_tail:
                    new_line_number = (
                        _line_number
                        + new_code_length
                        - (rewrite_tail - rewrite_head + 1)
                    )
                    new_key = "|||".join([_file_path, str(new_line_number)])
                    _new_value = self.environment.current_breakpoints_state[_key].split(
                        ":"
                    )
                    _new_value[1] = " ".join(
                        [str(new_line_number), " ".join(_new_value[1].split()[1:])]
                    )
                    current_breakpoints_state_copy[new_key] = ":".join(
                        _new_value
                    ).strip()
                    del current_breakpoints_state_copy[_key]
                # if a breakpoint was set before the rewritten code, we don't need to do anything
                else:
                    pass
        self.environment.current_breakpoints_state = current_breakpoints_state_copy

    def get_current_frame_file(self):
        """A free 'where' to obtain the current frame (line number), hidden from the agent."""
        command = "where"
        output = self.interact_with_pdb(command)

        # parse the output to get the current frame
        # example output:
        #    /home/eryua/venvs/pdb/lib/python3.12/bdb.py(606)run()
        # -> exec(cmd, globals, locals)
        #    <string>(1)<module>()
        # > /tmp/RepoEnv-_ha8r7_2/constants.py(6)<module>()
        # -> ACTION_TO_INDEX = {
        sep = "> " + str(self.environment.working_dir) + "/"
        if sep not in output:
            return
        output = output.rsplit(sep, 1)[1]
        # constants.py(6)<module>()
        # -> ACTION_TO_INDEX = {
        try:
            file_path = output.split("(")[0]
            self.current_frame_file = file_path
        except:
            pass<|MERGE_RESOLUTION|>--- conflicted
+++ resolved
@@ -54,26 +54,6 @@
         self.auto_list = auto_list
         self.current_frame_file = None
         self._session: ShellSession = None
-
-<<<<<<< HEAD
-    def register(self, environment):
-        from froggy.envs.env import RepoEnv
-
-        if not isinstance(environment, RepoEnv):
-            raise ValueError("The environment must be a RepoEnv instance.")
-
-        self.environment = environment
-=======
-    @property
-    def terminal(self) -> Terminal:
-        if self._terminal is None:
-            raise ValueError("Please provide a terminal to the PDB tool.")
-        return self._terminal
-
-    @terminal.setter
-    def terminal(self, terminal: Terminal):
-        self._terminal = terminal
->>>>>>> baf2918e
 
     def interact_with_pdb(self, command, expected_output="(Pdb)"):
         return self._session.run(
