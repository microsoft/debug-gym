import copy
import re
import sys

<<<<<<< HEAD
from froggy.envs.terminal import Terminal
from froggy.tools import EnvironmentTool
=======
from froggy.tools.tool import EnvironmentTool
from froggy.tools.toolbox import Toolbox
from froggy.utils import TimeoutException, time_limit
>>>>>>> c8ebedf5


@Toolbox.register()
class PDBTool(EnvironmentTool):
    name: str = "pdb"
    action: str = "```pdb"
    description: str = "A suite of PDB commands available to the user."
    instructions = {
        "template": "```pdb <command>```",
        "description": "Send a command to the PDB terminal. The command should be a valid PDB command.",
        "examples": [
            "```pdb p x``` to print the value of the variable x in the current context.",
            "```pdb b 42``` to set a breakpoint at line 42 in the current file.",
            "```pdb cl src/code.py:26``` to clear the breakpoint at line 26 in the file src/code.py.",
            "```pdb c``` to continue the execution until the next breakpoint.",
        ],
        "commonly used pdb commands": {
            "note": "The commands recognized by the debugger are listed below. Most commands can be abbreviated to one or two letters as indicated; e.g. h(elp) means that either h or help can be used to enter the help command (but not he or hel, nor H or Help or HELP). Arguments to commands must be separated by whitespace (spaces or tabs). Optional arguments are enclosed in square brackets ([]) in the command syntax; the square brackets must not be typed. Alternatives in the command syntax are separated by a vertical bar (|).",
            "commands": {
                "h(elp) [command]": "Without argument, print the list of available commands. With a command as argument, print help about that command.",
                "w(here)": "Print a stack trace, with the most recent frame at the bottom. An arrow (>) indicates the current frame, which determines the context of most commands.",
                "d(own) [count]": "Move the current frame count (default one) levels down in the stack trace (to a newer frame).",
                "u(p) [count]": "Move the current frame count (default one) levels up in the stack trace (to an older frame).",
                "b(reak) [([filename:]lineno | function) [, condition]]": "With a lineno argument, set a break at line lineno in the current file. The line number may be prefixed with a filename and a colon, to specify a breakpoint in another file. Accepatable forms of filename are /abspath/to/file.py, relpath/file.py, module and package.module. With a function argument, set a break at the first executable statement within that function. function can be any expression that evaluates to a function in the current namespace. If a second argument is present, it is an expression which must evaluate to true before the breakpoint is honored. Without argument, list all breaks, including for each breakpoint, the number of times that breakpoint has been hit, the current ignore count, and the associated condition if any. Each breakpoint is assigned a number to which all the other breakpoint commands refer.",
                "cl(ear) [filename:lineno | bpnumber ...]": "With a filename:lineno argument, clear all the breakpoints at this line. With a space separated list of breakpoint numbers, clear those breakpoints. Without argument, clear all breaks.",
                "s(tep)": "Execute the current line, stop at the first possible occasion (either in a function that is called or on the next line in the current function).",
                "n(ext)": "Continue execution until the next line in the current function is reached or it returns. (The difference between next and step is that step stops inside a called function, while next executes called functions at (nearly) full speed, only stopping at the next line in the current function.)",
                "unt(il) [lineno]": "Without argument, continue execution until the line with a number greater than the current one is reached. With lineno, continue execution until a line with a number greater or equal to lineno is reached. In both cases, also stop when the current frame returns.",
                "c(ont(inue))": "Continue execution, only stop when a breakpoint is encountered.",
                "l(ist) [first[, last]]": "List source code for the current file. Without arguments, list 11 lines around the current line or continue the previous listing. With . as argument, list 11 lines around the current line. With one argument, list 11 lines around at that line. With two arguments, list the given range; if the second argument is less than the first, it is interpreted as a count.",
                "ll | longlist": "List all source code for the current function or frame. Interesting lines are marked as for list.",
                "a(rgs)": "Print the arguments of the current function and their current values.",
                "p expression": "Evaluate expression in the current context and print its value.",
                "pp expression": "Like the p command, except the value of expression is pretty-printed using the pprint module.",
                "whatis expression": "Print the type of expression.",
            },
        },
    }

    def __init__(
        self,
        persistent_breakpoints: bool = False,
        auto_list: bool = True,
    ):
        super().__init__()
        self.master = None
        self.pdb_obs = ""
        self.persistent_breakpoints = persistent_breakpoints
        self.auto_list = auto_list
        self.current_frame_file = None
        self._terminal: Terminal = None

    def register(self, environment):
        from froggy.envs import RepoEnv

        if not isinstance(environment, RepoEnv):
            raise ValueError("The environment must be a RepoEnv instance.")

        self.environment = environment

    @property
    def terminal(self) -> Terminal:
        if self._terminal is None:
            raise ValueError("Please provide a terminal to the PDB tool.")
        return self._terminal

    @terminal.setter
    def terminal(self, terminal: Terminal):
        self._terminal = terminal

    def interact_with_pdb(self, command, expected_output="(Pdb)"):
        return self.terminal.run_interactive(command, expected_output)

    def close_pdb(self, command="q"):
        return self.terminal.run_interactive(command, timeout=10)

    def start_pdb(self, terminal: Terminal = None, pdb_cmd: str = None) -> str:
        if terminal is not None:
            self.terminal = terminal
        if pdb_cmd is None:
            entrypoint = " ".join(self.environment.entrypoint[1:])
            pdb_cmd = f'python -m pdb {entrypoint}'

        initial_output = self.interact_with_pdb(pdb_cmd, expected_output="(Pdb)")
        if "The program finished and will be restarted" in initial_output:
            self.close_pseudo_terminal()
        else:
            if self.persistent_breakpoints:
                # restore consistent breakpoints
                for _, _command in self.environment.current_breakpoints_state.items():
                    self.interact_with_pdb(_command)
                if len(self.environment.current_breakpoints_state) > 0:
                    initial_output = "\n".join(
                        [initial_output, "Breakpoints have been restored."]
                    )
        self.pdb_obs = initial_output
        return initial_output

    def restart_pdb(self) -> str:
        """Restart the pdb session and restore the breakpoints."""
        self.close_pdb()
        return self.start_pdb()

    def is_triggered(self, action):
        # e.g. ```pdb b src/main.py:42```
        return action.startswith(self.action)

    def use(self, action):
        command = action.strip("`").split(" ", 1)[1].strip()
        _warning = ""
        splits = re.split("\n|;", command)
        if len(splits) > 1:
            command = splits.strip()
            _warning += f"Multiple commands are not supported. Only the first command will be executed.\n"

        success, output = True, ""
        if command in ["b", "break"]:
            # list all breakpoints
            success, output = True, self.current_breakpoints()
        elif command in ["cl", "clear"]:
            # clear all breakpoints
            self.environment.current_breakpoints_state = {}
            self.restart_pdb()
            success, output = True, "All breakpoints have been cleared."
        elif (
            command.split()[0] in ["b", "break", "cl", "clear"]
            and command.split()[1].isnumeric()
        ):
            # wrapper handle adding/removing breakpoints
            success, output = self.breakpoint_add_clear(command)
        elif (
            command.split()[0] in ["b", "break", "cl", "clear"]
            and ":" in command.split()[1]
            and command.split()[1].split(":")[1][0].isnumeric()
        ):
            # e.g., b src/main.py:42 some_other_args
            which_file, _bp_args = command.split(maxsplit=1)[1].split(":")
            _command_without_file = f"{command.split()[0]} {_bp_args}"
            success, output = self.breakpoint_add_clear(
                _command_without_file, which_file
            )
        else:
            # other pdb commands, send directly
            try:
                output = self.interact_with_pdb(command)
                self.pdb_obs = output
            except:  # TODO: catch specific exceptions
                success = False

        if success:
            # sometimes it will run into the end of the program
            # we need to put the stdout before:
            # The program exited via sys.exit().
            # into self.last_eval_obs, and remove them from the output
            if "The program exited via sys.exit()." in output:
                # end index is the last occurrence of the program exited (from the \n after)
                end_index = (
                    output.find(
                        "\n", output.rfind("The program exited via sys.exit().")
                    )
                    + 1
                )
                self.environment.last_run_obs = output[:end_index]
                output = (
                    "Reached the end of the file. Restarting the debugging session.\n"
                    + output[end_index:]
                )
            obs = "\n".join([_warning, output]).strip()

            # Add the current frame information to the observation.
            if self.auto_list and command.split()[0] not in ["l", "list"]:
                if '"""The pytest entry point."""' not in obs:
                    # TODO: add output to self.pdb_obs?
                    obs += f" list .\n" + self.interact_with_pdb("l .")
        else:
            obs = "\n".join([f"Invalid action: {action}", _warning, output])

        # read the current frame info, find the current file, so we can change view to that file.
        self.get_current_frame_file()
        return obs

    def current_breakpoints(self):
        if len(self.environment.current_breakpoints_state) == 0:
            return "No breakpoints are set."
        else:
            # print the breakpoints sorted by file names and line number
            breakpoints = []
            for _key in self.environment.current_breakpoints_state.keys():
                _file_path, _line_number = _key.split("|||")
                _line_number = int(_line_number)
                breakpoints.append([_file_path, _line_number])
            # sort by file name, if file names are same, sort by line number
            breakpoints = sorted(breakpoints, key=lambda x: (x[0], x[1]))
            breakpoints = [
                f"line {_line_number} in {_file_path}"
                for _file_path, _line_number in breakpoints
            ]
            return "\n".join(breakpoints)

    def breakpoint_add_clear(self, action: str, which_file=None):
        # handle adding/removing breakpoints
        # this is a wrapper that manages the self.breakpoints_state, which does not reset at each pseudo terminal start
        # self.breakpoints_state is a dict, the keys are "|||".join([file_path, str(line_number)]) and values are breakpoint_command
        # TODO: we don't support tbreak
        if which_file is None:
            which_file = self.environment.current_file
        manipulation = "set" if action.startswith("b") else "clear"
        if which_file is None:
            return (
                False,
                f"Failed to {manipulation} breakpoint. No file is currently open.",
            )
        if which_file.startswith(str(self.environment.working_dir)):
            which_file = which_file[len(str(self.environment.working_dir)) + 1 :]
        if which_file not in self.environment.all_files:
            return (
                False,
                f"Failed to {manipulation} breakpoint. {which_file} is not in the current repository.",
            )
        # IMPORTANT: insert the viewing file into breakpoint command
        # for example, "b 42" -> "b src/main.py:42" if the current file is "src/main.py"
        # for example, "cl 42" -> "cl src/main.py:42" if the current file is "src/main.py"
        action_split = action.split(maxsplit=2)
        _action_type, _line_number, _bp_args = (
            action_split[0],
            action_split[1],
            action_split[2] if len(action_split) > 2 else "",
        )
        _key = "|||".join([which_file, _line_number])
        assert _line_number.isnumeric()
        success, output = True, ""
        joined_args = " ".join([_line_number, _bp_args])
        command = f"{which_file}:{joined_args}".strip()
        if _action_type in ["b", "break"]:
            command = "b " + command
            if _key in self.environment.current_breakpoints_state.keys():
                # breakpoint already exists
                return (
                    True,
                    f"Breakpoint already exists at line {_line_number} in {which_file}.",
                )
            else:
                try:
                    output = self.interact_with_pdb(command)
                    self.pdb_obs = output
                    # when success, the output always repeats the command, we can remove it
                    output = output.strip()
                    if output.startswith(command):
                        output = output[len(command) :].strip()
                    self.environment.current_breakpoints_state[_key] = command
                except:
                    success = False
        elif _action_type in ["cl", "clear"]:
            command = "cl " + command
            if _key not in self.environment.current_breakpoints_state.keys():
                # breakpoint does not exist
                return (
                    True,
                    f"No breakpoint exists at line {_line_number} in {which_file}.",
                )
            else:
                try:
                    output = self.interact_with_pdb(command)
                    self.pdb_obs = output
                    # when success, the output always repeats the command, we can remove it
                    output = output.strip()
                    if output.startswith(command):
                        output = output[len(command) :].strip()
                    del self.environment.current_breakpoints_state[_key]
                except:
                    success = False
        else:
            return False, output

        return success, output

    def breakpoint_modify(
        self, rewrite_file, rewrite_head, rewrite_tail, new_code_length
    ):
        # handle breakpoints line number changes caused by rewriting
        # this is a wrapper that manages the self.breakpoints_state, which does not reset at each pseudo terminal start
        # self.breakpoints_state is a dict, the keys are "|||".join([file_path, str(line_number)]) and values are breakpoint_command
        if len(self.environment.current_breakpoints_state) == 0:
            return
        current_breakpoints_state_copy = copy.copy(
            self.environment.current_breakpoints_state
        )
        if rewrite_file is None:
            rewrite_file = self.environment.current_file
        if rewrite_file.startswith(str(self.environment.working_dir)):
            rewrite_file = rewrite_file[len(str(self.environment.working_dir)) + 1 :]
        for _key in self.environment.current_breakpoints_state.keys():
            _file_path, _line_number = _key.split("|||")
            if _file_path != rewrite_file:
                # the breakpoints are not in the current file, no need to modify
                continue
            _line_number = int(_line_number)
            if rewrite_head is None:
                # no line number is provided, rewrite the whole code
                # we remove all breakpoints in the current file
                del current_breakpoints_state_copy[_key]
            else:
                # if a breakpoint was set in between the rewritten code, we need to remove it
                if rewrite_head <= _line_number <= rewrite_tail:
                    del current_breakpoints_state_copy[_key]
                # if a breakpoint was set after the rewritten code, we need to move it
                elif _line_number > rewrite_tail:
                    new_line_number = (
                        _line_number
                        + new_code_length
                        - (rewrite_tail - rewrite_head + 1)
                    )
                    new_key = "|||".join([_file_path, str(new_line_number)])
                    _new_value = self.environment.current_breakpoints_state[_key].split(
                        ":"
                    )
                    _new_value[1] = " ".join(
                        [str(new_line_number), " ".join(_new_value[1].split()[1:])]
                    )
                    current_breakpoints_state_copy[new_key] = ":".join(
                        _new_value
                    ).strip()
                    del current_breakpoints_state_copy[_key]
                # if a breakpoint was set before the rewritten code, we don't need to do anything
                else:
                    pass
        self.environment.current_breakpoints_state = current_breakpoints_state_copy

    def get_current_frame_file(self):
        """A free 'where' to obtain the current frame (line number), hidden from the agent."""
        command = "where"
        output = self.interact_with_pdb(command)

        # parse the output to get the current frame
        # example output:
        #    /home/eryua/venvs/pdb/lib/python3.12/bdb.py(606)run()
        # -> exec(cmd, globals, locals)
        #    <string>(1)<module>()
        # > /tmp/RepoEnv-_ha8r7_2/constants.py(6)<module>()
        # -> ACTION_TO_INDEX = {
        sep = "> " + str(self.environment.working_dir) + "/"
        if sep not in output:
            return
        output = output.rsplit(sep, 1)[1]
        # constants.py(6)<module>()
        # -> ACTION_TO_INDEX = {
        try:
            file_path = output.split("(")[0]
            self.current_frame_file = file_path
        except:
            pass<|MERGE_RESOLUTION|>--- conflicted
+++ resolved
@@ -1,15 +1,9 @@
 import copy
 import re
-import sys
-
-<<<<<<< HEAD
+
 from froggy.envs.terminal import Terminal
 from froggy.tools import EnvironmentTool
-=======
-from froggy.tools.tool import EnvironmentTool
 from froggy.tools.toolbox import Toolbox
-from froggy.utils import TimeoutException, time_limit
->>>>>>> c8ebedf5
 
 
 @Toolbox.register()
