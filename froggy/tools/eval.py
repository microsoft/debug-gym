--- conflicted
+++ resolved
@@ -11,8 +11,7 @@
         "description": "Evaluate the current code against pre-defined test cases.",
     }
 
-<<<<<<< HEAD
-    def use(self, action, **kwargs) -> Observation:
+    def use(self, tool_args, **kwargs) -> Observation:
         obs = self.environment.eval(**kwargs)
         return Observation(self.name, obs)
 
@@ -23,9 +22,4 @@
     def on_rewrite_success(self, **kwargs):
         if self.environment.run_on_rewrite:
             return self(**kwargs)
-        return None
-=======
-    def use(self, tool_args):
-        self.environment.run()
-        return "Evaluation completed."
->>>>>>> ad60c68c
+        return None