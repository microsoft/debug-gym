<<<<<<< HEAD
from dataclasses import dataclass


class EnvironmentTool:
    name: str = None
    description: str = None
    instructions: str = None

    def __init__(self):
        self.environment = None

    def register(self, environment):
        self.environment = environment

    def is_triggered(self, text):
        raise NotImplementedError("is_triggered method must be implemented.")

    def use(self, action):
        raise NotImplementedError("use method must be implemented.")
=======
from froggy.tools.eval import EvalTool
from froggy.tools.listdir import ListdirTool
from froggy.tools.patchers import (
    CodePatcher,
    SubstitutionPatcher,
    UDiffPatcher,
    WholePatcher,
)
from froggy.tools.pdb import PDBTool
from froggy.tools.reasoning import ReasoningTool
from froggy.tools.tool import EnvironmentTool
from froggy.tools.toolbox import Toolbox
from froggy.tools.view import ViewTool
>>>>>>> c8ebedf5
<|MERGE_RESOLUTION|>--- conflicted
+++ resolved
@@ -1,24 +1,3 @@
-<<<<<<< HEAD
-from dataclasses import dataclass
-
-
-class EnvironmentTool:
-    name: str = None
-    description: str = None
-    instructions: str = None
-
-    def __init__(self):
-        self.environment = None
-
-    def register(self, environment):
-        self.environment = environment
-
-    def is_triggered(self, text):
-        raise NotImplementedError("is_triggered method must be implemented.")
-
-    def use(self, action):
-        raise NotImplementedError("use method must be implemented.")
-=======
 from froggy.tools.eval import EvalTool
 from froggy.tools.listdir import ListdirTool
 from froggy.tools.patchers import (
@@ -31,5 +10,4 @@
 from froggy.tools.reasoning import ReasoningTool
 from froggy.tools.tool import EnvironmentTool
 from froggy.tools.toolbox import Toolbox
-from froggy.tools.view import ViewTool
->>>>>>> c8ebedf5
+from froggy.tools.view import ViewTool