import argparse
import codecs
import os
import re
import signal
from contextlib import contextmanager
from os.path import join as pjoin
from typing import Optional

import yaml


def clean_code(code):
    assert isinstance(code, str)
    code_line = unescape(code).split("\n")
    # Remove trailing white spaces with rstrip.
    return "\n".join(line.rstrip() for line in code_line)


def unescape(s):
    return codecs.decode(s, "unicode_escape")


def show_line_number(code_string, code_path=None, breakpoints_state=None):
    # Show line number for each line
    # code_path is the path of the code file in view
    # breakpoints_state is a dict, the keys are "|||".join([file_path, str(line_number)]) and values are breakpoint_command
    # line numbers are 1-indexed
    # line numbers and code lines are separated by a tab

    assert code_string is not None, "code_string should not be None"
    assert isinstance(
        code_string, str
    ), f"code_string should be a string, but got {type(code_string)}"
    code_line = code_string.split("\n")

    output = []
    line_number_digit = len(str(len(code_line) + 1))  # e.g., 999 lines -> 4 digits
    # 1-4 digits: 4
    # 5-8 digits: 8...
    line_number_digit = (line_number_digit - 1) // 4 * 4 + 4
    for i, line in enumerate(code_line):
        has_breakpoint = False
        if code_path is not None and len(breakpoints_state) > 0:
            _key = "|||".join([code_path, str(i + 1)])
            if _key in breakpoints_state.keys():
                has_breakpoint = True
        _tmp = ""
        if has_breakpoint:
            _tmp += "B"
        _tmp = "{:<2}{:>{}} {}".format(_tmp, i + 1, line_number_digit, line)
        output.append(_tmp)
    return "\n".join(output)


def make_is_readonly(full_path, base_dir=None, patterns: list[str] = None):
    if patterns is None:
        patterns = []
    # Ref: gitignore_parser.parse_gitignore
    from gitignore_parser import _normalize_path, handle_negation, rule_from_pattern

    base_dir = _normalize_path(base_dir or os.path.dirname(full_path))

    lines = []
    if os.path.isfile(full_path):
        with open(full_path) as ignore_file:
            lines = ignore_file.readlines()

    lines += patterns

    rules = []
    for i, line in enumerate(lines):
        line = line.rstrip("\n")
        rule = rule_from_pattern(line.rstrip("\n"), base_dir, (full_path, i))
        if rule:
            rules.append(rule)

    if not any(r.negation for r in rules):
        return lambda file_path: any(r.match(file_path) for r in rules)
    else:
        # We have negation rules. We can't use a simple "any" to evaluate them.
        # Later rules override earlier rules.
        return lambda file_path: handle_negation(file_path, rules)


<<<<<<< HEAD
class HistoryTracker:
    def __init__(self, history_steps) -> None:
        self.history_steps = history_steps
        self.reset()

    def step(self, new_info) -> None:
        self.memory.append(copy.copy(new_info))

    def save_prompt_response_pairs(self, prompt_response_pairs=None):
        if prompt_response_pairs is None:
            prompt_response_pairs = []
        _data = {}
        for i, pair in enumerate(prompt_response_pairs):
            _prompt, _response = pair
            _data[f"prompt_{i}"] = _prompt
            _data[f"response_{i}"] = _response
        self.prompt_response_pairs.append(_data)

    def get(self):
        # return the history_steps latest steps
        return self.memory[-self.history_steps :]

    def get_all(self):
        return self.memory

    def reset(self) -> None:
        self.memory = []
        self.prompt_response_pairs = [
            [],
        ]  # initial state does not have prompt and response

    def json(self, game_step=None, include_prompt_response_pairs=False):
        if len(self.memory) == 0:
            return {}
        if game_step is None:
            # retrieve the most recent step
            game_step = len(self.memory) - 1
        if game_step == 0:
            # initial state
            json_out = {"step_id": 0, "action": None, "obs": self.memory[0]["obs"]}
            if include_prompt_response_pairs:
                json_out["prompt_response_pairs"] = None
        else:
            json_out = {
                "step_id": game_step,
                "action": self.memory[game_step]["action"],
                "obs": self.memory[game_step]["obs"],
            }
            if include_prompt_response_pairs:
                json_out["prompt_response_pairs"] = self.prompt_response_pairs[
                    game_step
                ]

        for key in self.memory[game_step].keys():
            if "token_usage" in key:
                json_out[key] = self.memory[game_step][key]

        return json_out

    def score(self):
        return sum([memory["score"] for memory in self.memory])

    def __len__(self):
        return len(self.memory)


=======
>>>>>>> 18830eaa
def _walk(path, depth: Optional[int]):
    """recursively list files and directories up to a certain depth"""
    depth = 1e5 if depth is None else depth
    if depth == 0:
        return

    with os.scandir(path) as p:
        for entry in p:
            yield entry.path
            if entry.is_dir() and depth > 0:
                yield from _walk(entry.path, depth - 1)


# Helper class to control boolean flags from the command line with argparse
def str2bool(v):
    if isinstance(v, bool):
        return v
    if v.lower() in ("yes", "true", "t", "y", "1"):
        return True
    elif v.lower() in ("no", "false", "f", "n", "0"):
        return False
    else:
        import argparse

        raise argparse.ArgumentTypeError("Boolean value expected.")


def is_subdirectory(path, directory):
    directory = str(directory)
    if not path.startswith(directory):
        path = pjoin(directory, path)
    return not os.path.relpath(path, directory).startswith("..")


class TimeoutException(Exception):
    pass


@contextmanager
def time_limit(seconds: Optional[int]):
    if seconds is None:
        yield
        return

    def signal_handler(signum, frame):
        raise TimeoutException("Timed out!")

    signal.signal(signal.SIGALRM, signal_handler)
    signal.alarm(seconds)
    try:
        yield
    finally:
        signal.alarm(0)


def cleanup_pytest_output(output):
    # Remove timing, root dir, and platform to avoid randomizing LLM's response.
    res = re.sub(
        r"^Ran \d+ tests? in \d+\.\d+s$",
        "",
        output,
        flags=re.MULTILINE,
    )
    res = re.sub(r"^====*$", "====", res, flags=re.MULTILINE)
    res = re.sub(r"^----*$", "----", res, flags=re.MULTILINE)
    res = re.sub(r"^platform .*\n", "", res, flags=re.MULTILINE)
    res = re.sub(r"^rootdir: .*\n", "", res, flags=re.MULTILINE)
    res = re.sub(r"^plugins: .*\n", "", res, flags=re.MULTILINE)
    res = re.sub(r"^cachedir: .*\n", "", res, flags=re.MULTILINE)

    return res


def extract_max_score_from_pytest_output(output):
    # ... collected 25 items
    # ... collected 1 item
    match = re.search(r"collected (\d+) items?", output)
    if match:
        return max(int(match.group(1)), 1.0)
    else:
        raise ValueError("No test cases found in the pytest output.", output)


def extract_reward_from_pytest_output(output):
    # We extract the number of tests passed from the pytest output.
    # The number of tests passed is the reward.
    # e.g. ========================= 25 failed in 0.06s =========================
    # e.g. ========================= 23 failed, 2 passed in 0.06s =========================
    match = re.search(r"(\d+) passed", output)
    if match:
        return int(match.group(1))

    return 0


def load_config():
    parser = argparse.ArgumentParser()
    parser.add_argument("config_file", help="path to config file")
    parser.add_argument("--agent", help="zero_shot, cot, tadpole", default="zero_shot")
    parser.add_argument(
        "--debug", action="store_true", help="Before sending action to the environment."
    )
    parser.add_argument("-v", "--verbose", action="store_true", help="Verbose mode")
    parser.add_argument(
        "-p",
        "--params",
        nargs="+",
        metavar="my.setting=value",
        default=[],
        help="override params of the config file," " e.g. -p 'cot.random_seed=123'",
    )
    args = parser.parse_args()
    assert os.path.exists(args.config_file), "Invalid config file"
    with open(args.config_file) as reader:
        config = yaml.safe_load(reader)

    # Parse overriden params.
    for param in args.params:
        fqn_key, value = param.split("=")
        entry_to_change = config
        keys = fqn_key.split(".")
        for k in keys[:-1]:
            entry_to_change = entry_to_change[k]
        entry_to_change[keys[-1]] = yaml.safe_load(value)

    return config, args<|MERGE_RESOLUTION|>--- conflicted
+++ resolved
@@ -83,75 +83,7 @@
         return lambda file_path: handle_negation(file_path, rules)
 
 
-<<<<<<< HEAD
-class HistoryTracker:
-    def __init__(self, history_steps) -> None:
-        self.history_steps = history_steps
-        self.reset()
-
-    def step(self, new_info) -> None:
-        self.memory.append(copy.copy(new_info))
-
-    def save_prompt_response_pairs(self, prompt_response_pairs=None):
-        if prompt_response_pairs is None:
-            prompt_response_pairs = []
-        _data = {}
-        for i, pair in enumerate(prompt_response_pairs):
-            _prompt, _response = pair
-            _data[f"prompt_{i}"] = _prompt
-            _data[f"response_{i}"] = _response
-        self.prompt_response_pairs.append(_data)
-
-    def get(self):
-        # return the history_steps latest steps
-        return self.memory[-self.history_steps :]
-
-    def get_all(self):
-        return self.memory
-
-    def reset(self) -> None:
-        self.memory = []
-        self.prompt_response_pairs = [
-            [],
-        ]  # initial state does not have prompt and response
-
-    def json(self, game_step=None, include_prompt_response_pairs=False):
-        if len(self.memory) == 0:
-            return {}
-        if game_step is None:
-            # retrieve the most recent step
-            game_step = len(self.memory) - 1
-        if game_step == 0:
-            # initial state
-            json_out = {"step_id": 0, "action": None, "obs": self.memory[0]["obs"]}
-            if include_prompt_response_pairs:
-                json_out["prompt_response_pairs"] = None
-        else:
-            json_out = {
-                "step_id": game_step,
-                "action": self.memory[game_step]["action"],
-                "obs": self.memory[game_step]["obs"],
-            }
-            if include_prompt_response_pairs:
-                json_out["prompt_response_pairs"] = self.prompt_response_pairs[
-                    game_step
-                ]
-
-        for key in self.memory[game_step].keys():
-            if "token_usage" in key:
-                json_out[key] = self.memory[game_step][key]
-
-        return json_out
-
-    def score(self):
-        return sum([memory["score"] for memory in self.memory])
-
-    def __len__(self):
-        return len(self.memory)
-
-
-=======
->>>>>>> 18830eaa
+
 def _walk(path, depth: Optional[int]):
     """recursively list files and directories up to a certain depth"""
     depth = 1e5 if depth is None else depth
