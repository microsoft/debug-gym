<<<<<<< HEAD
import os
import subprocess
from unittest import mock
from unittest.mock import MagicMock, patch
=======
from pathlib import Path
from unittest.mock import MagicMock, mock_open, patch
>>>>>>> 39b0a8f0

import pytest

from froggy.envs import SWEBenchEnv
<<<<<<< HEAD
from froggy.envs.env import RepoEnv
from froggy.envs.swe_bench import SWEBenchEnv
from froggy.terminal import DockerTerminal

if_docker_running = pytest.mark.skipif(
    not subprocess.check_output(["docker", "ps"]),
    reason="Docker not running",
)


def test_load_dataset(tmp_path):
    working_dir = str(tmp_path)
    swe_env = SWEBenchEnv(path=working_dir)
    assert swe_env.dataset_id == "princeton-nlp/SWE-bench_Verified"
    # check if the dataset contains features that SWEBenchEnv expects
    assert list(swe_env.ds.features.keys()) == [
        "repo",
        "instance_id",
        "base_commit",
        "patch",  # not required
        "test_patch",
        "problem_statement",
        "hints_text",  # not required
        "created_at",  # not required
        "version",  # not required
        "FAIL_TO_PASS",
        "PASS_TO_PASS",
        "environment_setup_commit",  # not required
    ]


def test_clone_repo(tmp_path):
    working_dir = str(tmp_path)
    swe_env = SWEBenchEnv(path=working_dir)
    task_name = "astropy__astropy-14096"
    row = swe_env.dataset[task_name]
    repo_address = row["repo"]
    org_name, repo_name = repo_address.split("/")
    local_repo_path = swe_env.swe_bench_repo_paths / repo_name

    if not local_repo_path.exists():
        with patch("subprocess.run") as mock_run:
            local_repo_path = swe_env.clone_repo(repo_address)
            mock_run.assert_called_once_with(["git", "clone", f"https://github.com/{repo_address.lstrip('/')}", local_repo_path], check=True)
    else:
        repo_content = os.listdir(local_repo_path)
        assert "astropy" in repo_content

def test_make_froggyignore(tmp_path):
    working_dir = str(tmp_path)
    swe_env = SWEBenchEnv(path=working_dir)
    task_name = "astropy__astropy-14096"
    row = swe_env.dataset[task_name]
    repo_address = row["repo"]
    local_repo_path = swe_env.clone_repo(repo_address)
    swe_env.make_froggyignore(local_repo_path, include_gitignore=False)
    with open(local_repo_path / ".froggyignore", "r") as f:
        froggyignore = f.read()
    assert froggyignore == "*/tests/\n.froggyignore"


def test_make_froggyignore_include_gitignore(tmp_path):
    working_dir = str(tmp_path)
    swe_env = SWEBenchEnv(path=working_dir)
    task_name = "astropy__astropy-14096"
    row = swe_env.dataset[task_name]
    repo_address = row["repo"]
    local_repo_path = swe_env.clone_repo(repo_address)
    swe_env.make_froggyignore(local_repo_path)
    with open(local_repo_path / ".froggyignore", "r") as f:
        froggyignore = f.read()
    assert froggyignore.startswith("*/tests/\n.froggyignore")
    assert len(froggyignore.split("\n")) > 2

=======
from froggy.utils import (
    cleanup_pytest_output,
    extract_max_score_from_pytest_output,
    extract_reward_from_pytest_output,
)

>>>>>>> 39b0a8f0

@pytest.fixture
@patch("subprocess.run")
@patch("os.path.exists", return_value=False)
@patch("datasets.load_dataset")
def swe_env(mock_load_hf_dataset, mock_exists, mock_run):
    # Mock the dataset
    mock_dataset = MagicMock()
    mock_dataset.sort.return_value = [
        {
            "instance_id": "test_task",
            "problem_statement": "Test problem statement",
            "repo": "test_org/test_repo",
            "base_commit": "test_commit",
            "test_patch": "test_patch",
            "FAIL_TO_PASS": "['test_fail_to_pass']",
            "PASS_TO_PASS": "['test_pass_to_pass']",
        }
    ]
    mock_load_hf_dataset.return_value = {"test": mock_dataset}

    # Initialize the SWEBenchEnv
    env = SWEBenchEnv()
    return env


def test_instructions(swe_env):
    swe_env.ds_row = {"problem_statement": "Test problem statement"}
    expected_instructions = {
        "Problem description": "Test problem statement",
        "Available tools to solve the problem": swe_env.tool_instructions,
        "Available commands": swe_env.actions_str,
    }
    assert swe_env.instructions == expected_instructions

<<<<<<< HEAD

=======

@patch(
    "froggy.envs.RepoEnv.reset",
    return_value=(
        "obs",
        {"obs": "obs", "max_score": 10, "score": 5, "last_run_obs": "Raw output"},
    ),
)
@patch("froggy.envs.SWEBenchEnv.setup_workspace")
@patch("froggy.envs.SWEBenchEnv.make_froggyignore")
@patch("froggy.utils.cleanup_pytest_output", return_value="Cleaned output")
@patch("froggy.utils.extract_max_score_from_pytest_output", return_value=10)
@patch("froggy.utils.extract_reward_from_pytest_output", return_value=5)
@patch("datasets.load_dataset")
@patch("subprocess.run")
def test_reset(
    mock_run,
    mock_load_dataset,
    mock_extract_reward,
    mock_extract_max_score,
    mock_cleanup,
    mock_make_froggyignore,
    mock_setup_workspace,
    mock_env,
    swe_env,
):
    options = {"task_name": "test_task"}
    obs, infos = swe_env.reset(options=options)
    assert infos["last_run_obs"] == "Cleaned output"
    assert infos["max_score"] == 10
    assert infos["score"] == 5


>>>>>>> 39b0a8f0
@patch(
    "froggy.envs.RepoEnv.step",
    return_value=("obs", 5, True, {"last_run_obs": "Raw output"}),
)
@patch("froggy.utils.cleanup_pytest_output", return_value="Cleaned output")
@patch("froggy.utils.extract_reward_from_pytest_output", return_value=5)
def test_step(mock_extract_reward, mock_cleanup, repo_env, swe_env):
    obs, score, done, infos = swe_env.step("action")
    assert infos["last_run_obs"] == "Cleaned output"
    assert infos["score"] == 5


<<<<<<< HEAD
def test_reset(tmp_path):
    working_dir = str(tmp_path)
    swe_env = SWEBenchEnv(path=working_dir)
    task_name = "astropy__astropy-14096"
    obs = "Some observation"
    last_run_obs = "collected 10 items. 5 passed, 5 failed"
    info = {"obs": obs, "last_run_obs": last_run_obs}
    with (
        mock.patch.object(SWEBenchEnv, "setup_local_repo"),
        mock.patch.object(SWEBenchEnv, "setup_terminal"),
        mock.patch.object(RepoEnv, "reset", return_value=(obs, info)),
    ):
        reset_obs, reset_infos = swe_env.reset(options={"task_name": task_name})

    assert reset_obs == obs
    assert reset_infos == {
        "obs": obs,
        "last_run_obs": last_run_obs,
        "max_score": 10,
        "score": 5,
    }


def test_repo_name(tmp_path):
    working_dir = str(tmp_path)
    swe_env = SWEBenchEnv(path=working_dir)
    repo = "test_org/test_repo"
    expected_repo_name = "test_org__test_repo"
    assert swe_env.repo_name(repo) == expected_repo_name

    repo_with_spaces = "test org/test repo"
    expected_repo_name_with_spaces = "test--org__test--repo"
    assert swe_env.repo_name(repo_with_spaces) == expected_repo_name_with_spaces

    repo_with_apostrophe = "test'org/test'repo"
    expected_repo_name_with_apostrophe = "testorg__testrepo"
    assert swe_env.repo_name(repo_with_apostrophe) == expected_repo_name_with_apostrophe


@if_docker_running
def test_run_command_with_raise(tmp_path):
    working_dir = str(tmp_path)
    terminal = DockerTerminal(working_dir=working_dir)
    swe_env = SWEBenchEnv(path=working_dir, terminal=terminal)
    status, output = swe_env.run_command_with_raise("echo 'Hello World'")
    assert output == "Hello World"
    with pytest.raises(
        ValueError, match="Failed to run command: cat /non_existent_file"
    ):
        swe_env.run_command_with_raise("cat /non_existent_file")
    # add sudo if apt-get in command
    status, output = swe_env.run_command_with_raise("apt-get update")
    assert status
    # don't break if sudo is already there
    status, output = swe_env.run_command_with_raise("sudo apt-get update")
    assert status


@if_docker_running
def test_install_conda(tmp_path):
    working_dir = str(tmp_path)
    terminal = DockerTerminal(working_dir=working_dir)
    swe_env = SWEBenchEnv(path=working_dir, terminal=terminal)
    info_cmd = "source ~/miniconda3/bin/activate || true && conda info"
    with pytest.raises(ValueError, match=".*conda: command not found"):
        _, output = swe_env.run_command_with_raise(info_cmd)
        assert not status

    status, output = swe_env.install_conda()

    assert status
    assert "installation finished." in output
    status, output = swe_env.run_command_with_raise(info_cmd)
    assert status
    assert "active environment : base" in output in output


@pytest.fixture
def install_configs_mock():
    install_configs = {
        "python": "3.12.8",
        "test_cmd": "pytest --help",
        "pre_install": ["apt-get help", "apt-get install -y vim"],
        "eval_commands": ["export TEST_VAR='Test Var'", "echo $TEST_VAR"],
        "install": "python3 -m pip install pytest==8.3.3",
        "post_install": ["echo 'Test file' > test.txt", "cat test.txt"],
        "packages": "pytest requests",
        "pip_packages": ["pytest"],
        "no_use_env": False,
    }
    return install_configs


@if_docker_running
def test_run_pre_intall(tmp_path, install_configs_mock):
    working_dir = str(tmp_path)
    terminal = DockerTerminal(working_dir=working_dir)
    swe_env = SWEBenchEnv(path=working_dir, terminal=terminal)
    swe_env.install_configs = install_configs_mock
    swe_env.run_pre_install()
    _, output = swe_env.run_command_with_raise("vim --help")
    assert "VIM - Vi IMproved" in output


@if_docker_running
def test_run_install(tmp_path, install_configs_mock):
    working_dir = str(tmp_path)
    terminal = DockerTerminal(working_dir=working_dir, base_image="python:3.12-slim")
    swe_env = SWEBenchEnv(path=working_dir, terminal=terminal)
    swe_env.install_configs = install_configs_mock
    swe_env.run_install()
    _, output = swe_env.run_command_with_raise("python -m pytest --version")
    assert "pytest 8.3.3" in output


@if_docker_running
def test_run_post_install(tmp_path, install_configs_mock):
    working_dir = str(tmp_path)
    terminal = DockerTerminal(working_dir=working_dir)
    swe_env = SWEBenchEnv(path=working_dir, terminal=terminal)
    swe_env.install_configs = install_configs_mock
    swe_env.run_post_install()
    _, output = swe_env.run_command_with_raise("cat test.txt")
    assert output == "Test file"


@if_docker_running
def test_create_conda_environment(tmp_path, install_configs_mock):
    working_dir = str(tmp_path)
    terminal = DockerTerminal(working_dir=working_dir)
    swe_env = SWEBenchEnv(path=working_dir, terminal=terminal)
    swe_env.install_configs = install_configs_mock
    swe_env.repo = "test/repo"
    swe_env.version = "2.0"
    swe_env.create_conda_env()
    status, output = swe_env.run_command_with_raise("echo $CONDA_DEFAULT_ENV")
    assert status
    assert output == "test__repo__2.0"
    status, output = swe_env.run_command_with_raise("pip freeze")
    assert status
    assert "pytest" in output
    assert "requests" in output


@if_docker_running
def test_create_conda_environment_from_requirements(tmp_path, install_configs_mock):
    install_configs_mock["packages"] = "requirements.txt"
    working_dir = str(tmp_path)
    terminal = DockerTerminal(working_dir=working_dir)
    swe_env = SWEBenchEnv(path=working_dir, terminal=terminal)
    swe_env.install_configs = install_configs_mock
    swe_env.repo = "test/repo"
    swe_env.version = "2.0"
    swe_env.ds_row = {}
    requirements = "pytest==8.3.3\nrequests==2.32.3"
    with patch("froggy.envs.swe_bench.get_requirements", return_value=requirements):
        swe_env.create_conda_env()
    status, output = swe_env.run_command_with_raise("echo $CONDA_DEFAULT_ENV")
    assert status
    assert output == "test__repo__2.0"
    status, output = swe_env.run_command_with_raise("pip freeze")
    assert status
    assert "pytest" in output
    assert "requests" in output


@if_docker_running
@pytest.mark.parametrize(
    "no_use_env,python_version",
    [
        (True, "Python 3.12.8"),
        (False, "Python 3.10.16"),
    ],
)
def test_create_conda_environment_from_environment(
    no_use_env, python_version, tmp_path, install_configs_mock
):
    install_configs_mock["packages"] = "environment.yml"
    install_configs_mock["no_use_env"] = no_use_env
    working_dir = str(tmp_path)
    terminal = DockerTerminal(working_dir=working_dir)
    swe_env = SWEBenchEnv(path=working_dir, terminal=terminal)
    swe_env.install_configs = install_configs_mock
    swe_env.repo = "test/repo"
    swe_env.version = "2.0"
    swe_env.ds_row = {}
    environment = """
name: environment_test
dependencies:
  - python=3.10.16
  - pip=24.2
  - pip:
    - pytest==8.3.3
    - requests==2.32.3""".strip()
    with patch("froggy.envs.swe_bench.get_environment_yml", return_value=environment):
        swe_env.create_conda_env()
    status, output = swe_env.run_command_with_raise("echo $CONDA_DEFAULT_ENV")
    assert status
    assert output == "test__repo__2.0"
    status, output = swe_env.run_command_with_raise("python --version")
    assert status
    assert output == python_version
    status, output = swe_env.run_command_with_raise("pip freeze")
    assert status
    assert "pytest" in output
    assert "requests" in output


def test_load_dataset(tmp_path):
    working_dir = str(tmp_path)
    swe_env = SWEBenchEnv(path=working_dir)
    swe_env.load_dataset()
    assert swe_env.dataset_id == "princeton-nlp/SWE-bench_Verified"
    task_name = "astropy__astropy-14096"
    assert task_name in swe_env.dataset.keys()
    assert list(swe_env.dataset[task_name].keys()) == [
        "repo",
        "instance_id",
        "base_commit",
        "patch",
        "test_patch",
        "problem_statement",
        "hints_text",
        "created_at",
        "version",
        "FAIL_TO_PASS",
        "PASS_TO_PASS",
        "environment_setup_commit",
    ]


def test_setup_task_info(tmp_path):
    working_dir = str(tmp_path)
    swe_env = SWEBenchEnv(path=working_dir)
    task_name = "astropy__astropy-14096"
    swe_env.load_dataset()
    swe_env.setup_task_info(task_name)
    assert swe_env.task_name == task_name
    assert swe_env.ds_row["repo"] == "astropy/astropy"
    assert swe_env.ds_row["version"] == "5.1"
    assert isinstance(swe_env.ds_row, dict)
    assert isinstance(swe_env.install_configs, dict)


@if_docker_running
def test_setup_local_repo(tmp_path):
    working_dir = str(tmp_path)
    task_name = "astropy__astropy-14096"
    swe_env = SWEBenchEnv(path=working_dir)
    swe_env.load_dataset()
    swe_env.setup_task_info(task_name)
    swe_env.setup_local_repo()
    git_commit = subprocess.run(
        f"git -C {swe_env.working_dir} status".split(),
        stdout=subprocess.PIPE,
        text=True,
    ).stdout
    assert f"HEAD detached at {swe_env.ds_row["base_commit"][:8]}" in git_commit

    git_diff = subprocess.run(
        f"git -C {swe_env.working_dir} diff".split(),
        stdout=subprocess.PIPE,
        text=True,
    ).stdout
    git_diff = [l for l in git_diff.split("\n") if not l.startswith("index ")]
    assert git_diff == swe_env.ds_row["test_patch"].split("\n")

    assert ".froggyignore" in os.listdir(swe_env.working_dir)
=======
@patch("subprocess.run")
@patch("os.path.exists", return_value=False)
def test_clone_repo(mock_exists, mock_run, swe_env):
    repo_address = "test_org/test_repo"
    local_repo_path = swe_env.clone_repo(repo_address)
    assert mock_run.called
    assert local_repo_path == swe_env.SWE_BENCH_REPO_PATHS / "test_repo"


@patch("builtins.open", new_callable=mock_open)
@patch("os.listdir", return_value=[".gitignore"])
def test_make_froggyignore(mock_listdir, mock_open, swe_env):
    swe_env.make_froggyignore(Path("test_directory"))
    mock_open.assert_called_with(Path("test_directory/.froggyignore"), "w")
>>>>>>> 39b0a8f0
<|MERGE_RESOLUTION|>--- conflicted
+++ resolved
@@ -1,17 +1,11 @@
-<<<<<<< HEAD
 import os
 import subprocess
 from unittest import mock
 from unittest.mock import MagicMock, patch
-=======
-from pathlib import Path
-from unittest.mock import MagicMock, mock_open, patch
->>>>>>> 39b0a8f0
 
 import pytest
 
 from froggy.envs import SWEBenchEnv
-<<<<<<< HEAD
 from froggy.envs.env import RepoEnv
 from froggy.envs.swe_bench import SWEBenchEnv
 from froggy.terminal import DockerTerminal
@@ -55,10 +49,19 @@
     if not local_repo_path.exists():
         with patch("subprocess.run") as mock_run:
             local_repo_path = swe_env.clone_repo(repo_address)
-            mock_run.assert_called_once_with(["git", "clone", f"https://github.com/{repo_address.lstrip('/')}", local_repo_path], check=True)
+            mock_run.assert_called_once_with(
+                [
+                    "git",
+                    "clone",
+                    f"https://github.com/{repo_address.lstrip('/')}",
+                    local_repo_path,
+                ],
+                check=True,
+            )
     else:
         repo_content = os.listdir(local_repo_path)
         assert "astropy" in repo_content
+
 
 def test_make_froggyignore(tmp_path):
     working_dir = str(tmp_path)
@@ -86,14 +89,6 @@
     assert froggyignore.startswith("*/tests/\n.froggyignore")
     assert len(froggyignore.split("\n")) > 2
 
-=======
-from froggy.utils import (
-    cleanup_pytest_output,
-    extract_max_score_from_pytest_output,
-    extract_reward_from_pytest_output,
-)
-
->>>>>>> 39b0a8f0
 
 @pytest.fixture
 @patch("subprocess.run")
@@ -129,43 +124,7 @@
     }
     assert swe_env.instructions == expected_instructions
 
-<<<<<<< HEAD
-
-=======
-
-@patch(
-    "froggy.envs.RepoEnv.reset",
-    return_value=(
-        "obs",
-        {"obs": "obs", "max_score": 10, "score": 5, "last_run_obs": "Raw output"},
-    ),
-)
-@patch("froggy.envs.SWEBenchEnv.setup_workspace")
-@patch("froggy.envs.SWEBenchEnv.make_froggyignore")
-@patch("froggy.utils.cleanup_pytest_output", return_value="Cleaned output")
-@patch("froggy.utils.extract_max_score_from_pytest_output", return_value=10)
-@patch("froggy.utils.extract_reward_from_pytest_output", return_value=5)
-@patch("datasets.load_dataset")
-@patch("subprocess.run")
-def test_reset(
-    mock_run,
-    mock_load_dataset,
-    mock_extract_reward,
-    mock_extract_max_score,
-    mock_cleanup,
-    mock_make_froggyignore,
-    mock_setup_workspace,
-    mock_env,
-    swe_env,
-):
-    options = {"task_name": "test_task"}
-    obs, infos = swe_env.reset(options=options)
-    assert infos["last_run_obs"] == "Cleaned output"
-    assert infos["max_score"] == 10
-    assert infos["score"] == 5
-
-
->>>>>>> 39b0a8f0
+
 @patch(
     "froggy.envs.RepoEnv.step",
     return_value=("obs", 5, True, {"last_run_obs": "Raw output"}),
@@ -178,7 +137,6 @@
     assert infos["score"] == 5
 
 
-<<<<<<< HEAD
 def test_reset(tmp_path):
     working_dir = str(tmp_path)
     swe_env = SWEBenchEnv(path=working_dir)
@@ -446,20 +404,4 @@
     git_diff = [l for l in git_diff.split("\n") if not l.startswith("index ")]
     assert git_diff == swe_env.ds_row["test_patch"].split("\n")
 
-    assert ".froggyignore" in os.listdir(swe_env.working_dir)
-=======
-@patch("subprocess.run")
-@patch("os.path.exists", return_value=False)
-def test_clone_repo(mock_exists, mock_run, swe_env):
-    repo_address = "test_org/test_repo"
-    local_repo_path = swe_env.clone_repo(repo_address)
-    assert mock_run.called
-    assert local_repo_path == swe_env.SWE_BENCH_REPO_PATHS / "test_repo"
-
-
-@patch("builtins.open", new_callable=mock_open)
-@patch("os.listdir", return_value=[".gitignore"])
-def test_make_froggyignore(mock_listdir, mock_open, swe_env):
-    swe_env.make_froggyignore(Path("test_directory"))
-    mock_open.assert_called_with(Path("test_directory/.froggyignore"), "w")
->>>>>>> 39b0a8f0
+    assert ".froggyignore" in os.listdir(swe_env.working_dir)