--- conflicted
+++ resolved
@@ -122,7 +122,7 @@
             working_dir=self.working_dir,
             setup_commands=self.setup_commands,
             env_vars=self.env_vars,
-            logger=self.logger
+            logger=self.logger,
         )
 
     def has_pseudo_terminal(self):
@@ -287,13 +287,8 @@
         if self._working_dir is not None:
             self.volumes.pop(self._working_dir, None)
         working_dir = super().working_dir
-<<<<<<< HEAD
-        # self.volumes[working_dir] = {"bind": working_dir, "mode": "rw"}
-        self.volumes[working_dir] = {"bind": "/tmp/code", "mode": "rw"}
-=======
         self.volumes[working_dir] = {"bind": working_dir, "mode": "rw"}
         # self.volumes[working_dir] = {"bind": "/tmp/code", "mode": "rw"}
->>>>>>> 6c2123e8
         return working_dir
 
     @working_dir.setter
