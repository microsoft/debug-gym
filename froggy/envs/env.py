import atexit
import copy
import glob
import os
import shutil
import subprocess
import tempfile
from dataclasses import dataclass
from glob import glob
from os.path import join as pjoin
from pathlib import Path

import numpy as np

from froggy.entities import Event, Observation
from froggy.logger import FroggyLogger
from froggy.terminal import Terminal
from froggy.utils import _walk, make_file_matcher, parse_action, show_line_number


@dataclass
class EnvInfo:
    step_observation: Observation  # obs from the tool triggered by env.step or env.last_eval_obs when env.reset
    all_observations: list[Observation]  #  env.step + triggered tools obs
    eval_observation: Observation  # last eval observation
    dir_tree: str
    current_code_with_line_number: dict | str
    current_breakpoints: str
    action: str
    instructions: dict
    score: int
    max_score: int
    done: bool
    rewrite_counter: int
    tools: dict  # TODO: return some tool dataclass


class EventHooks:
    def __init__(self):
        self.event_listeners = {event: [] for event in Event}

    def subscribe(self, event: Event, tool: "Tool"):
        if event not in self.event_listeners:
            raise ValueError(f"Unknown event type: {event}")
        if not hasattr(tool, event.handler_name):
            raise ValueError(f"Tool does not implement method {event.handler_name}")
        self.event_listeners[event].append(tool)

    def unsubscribe(self, event: Event, tool):
        self.event_listeners[event].remove(tool)

    def notify(self, event: Event, source=None, **kwargs) -> list[Observation]:
        """Notify all tools that are subscribed to the event.
        Returns a list of observations from all tools that are triggered by the event.
        If error occurs while handling the event, an error observation is returned.
        """
        observations = []
        for tool in self.event_listeners[event]:
            if tool == source:
                continue  # skip the source tool to avoid infinite loop
            try:
                observation = getattr(tool, event.handler_name)(**kwargs)
                if observation:
                    observations.append(observation)
            except Exception as e:
                error_message = f"Error in tool {tool.name} handling {event}:\n{e}"
                observations.append(Observation(tool.name, error_message))
        return observations


class TooledEnv:
    def __init__(self):
        self.tools = {}
        self.event_hooks = EventHooks()
        self.event_queue = []
        self.all_observations = []

    @property
    def tool_names(self):
        return ", ".join([t.name for t in self.tools.values()])

    def add_tool(self, tool):
        if tool.name in self.tools:
            raise ValueError(f"Tool {tool.name} already exists!")

        self.tools[tool.name] = tool
        tool.register(self)

    def has_tool(self, tool_name):
        return tool_name in self.tools

    def get_tool(self, tool_name):
        return self.tools[tool_name]

    def get_triggered_tools(self, action):
        try:
            tool_name, tool_args = parse_action(action)
        except Exception as e:
            # parse error
            return str(e), None
        if tool_name not in self.tools:
            # failed to find tool
            return f"Unregistered tool: {tool_name}", None
        tool = self.tools[tool_name]
        return None, [tool, tool_args]

    @property
    def tool_instructions(self):
        return {name: tool.instructions for name, tool in self.tools.items()}

    def clear_all_observations(self):
        self.all_observations = []

    def empty_event_queue(self):
        self.event_queue = []

    def queue_event(self, event: Event, source=None, **kwargs) -> None:
        """Add an event to the queue for processing later."""
        self.event_queue.append((event, source, kwargs))

    def process_events(self) -> list[Observation]:
        """Process all queued events and handle their observations."""
        while self.event_queue:
            event, source, kwargs = self.event_queue.pop(0)
            observations = self.event_hooks.notify(event=event, source=source, **kwargs)
            self.all_observations.extend(observations)
        return self.all_observations


class RepoEnv(TooledEnv):

    def __init__(
        self,
        path: str | None = None,
        entrypoint: str = "python -m pytest -sq .",
        debug_entrypoint: str | None = None,
        max_score: int = 1,
        readonly_patterns: list[str] | None = None,
        run_on_rewrite: bool = True,
        run_timeout: int | None = None,
        dir_tree_depth: int | None = None,
        auto_view_change: bool = True,
        terminal: Terminal | None = None,
        logger: FroggyLogger | None = None,
    ):
        super().__init__()

        self.path = None
        self.max_score = max_score
        self.run_on_rewrite = run_on_rewrite
        self.run_timeout = run_timeout
        self.dir_tree_depth = dir_tree_depth
        self.auto_view_change = auto_view_change
        self.terminal = terminal or Terminal()
        self.entrypoint = entrypoint
        self.debug_entrypoint = debug_entrypoint or entrypoint
        self.logger = logger or FroggyLogger("froggy")
        self.infos: EnvInfo | None = None
        self.rng = None

        self.setup_workspace(
            path=path,
            entrypoint=entrypoint,
            debug_entrypoint=debug_entrypoint,
            readonly_patterns=readonly_patterns,
        )
        self.last_eval_obs = ""
        self.score = 0
        self.done = False
        self.rewrite_counter = 0

    def setup_workspace(
        self,
        path: str,
        entrypoint: str | None = None,
        debug_entrypoint: str | None = None,
        readonly_patterns: list[str] | None = None,
    ):
        readonly_patterns = readonly_patterns or []
        if self.path:
            self.cleanup_workspace()
            self.path = None

        if path is None:
            return

        self.path = Path(path)

        # Create a random temporary folder for storing a backup of the repo.
        self.tempdir = tempfile.TemporaryDirectory(prefix="RepoEnv-")
        self.working_dir = Path(self.tempdir.name)
        # Make sure to cleanup that folder once done.
        atexit.register(self.tempdir.cleanup)

        self.logger.debug(f"Working directory: {self.working_dir}")
        shutil.copytree(self.path, self.working_dir, dirs_exist_ok=True, symlinks=True)

        self._index_files(readonly_patterns)

        self.current_file = None
        self.current_file_content = None
        self.current_breakpoints_state = {}

        # override entrypoint as it might be task dependent
        self.set_entrypoints(entrypoint, debug_entrypoint)

        # Set up the terminal working dir
        self.terminal.working_dir = str(self.working_dir)

    def set_entrypoints(self, entrypoint, debug_entrypoint):
        if entrypoint:
            self.entrypoint = self._prepare_entrypoint(entrypoint)
            debug_entrypoint = debug_entrypoint or entrypoint.replace(
                "python", "python -m pdb"
            )
            self.debug_entrypoint = self._prepare_entrypoint(debug_entrypoint)

    @staticmethod
    def _prepare_entrypoint(entrypoint):
        entrypoint_list = entrypoint.split()

        if entrypoint_list[0] != "python":
            entrypoint_list[0] = f"$(which {entrypoint_list[0]})"
            entrypoint_list = ["python"] + entrypoint_list
            entrypoint = entrypoint_list

        entrypoint = " ".join(entrypoint_list)
        return entrypoint

    def cleanup_workspace(self):
        self.tempdir.cleanup()

    @property
    def instructions(self):
        _instruction = {
            "Available tools to solve the problem": self.tool_instructions,
<<<<<<< HEAD
            "Available commands": [f"```{n}" for n in self.tool_names],
=======
            "Available commands": [f"```{n}```" for n in self.tool_names],
>>>>>>> 74c4b343
        }
        return _instruction

    def display_files(self):
        msg = (
            "Listing files in the current working directory."
            " (ro) indicates read-only files."
            f" Max depth: {str(self.dir_tree_depth)}.\n"
        )
        msg += self.directory_tree()
        return msg

    def restore(self, *filepaths):
        filepaths = filepaths or glob(
            f"{self.path}/**",
            root_dir=self.path,
            recursive=True,
        )
        relative_filepaths = [os.path.relpath(f, self.path) for f in filepaths]
        for filepath in relative_filepaths:
            if os.path.isdir(self.path / filepath):
                os.makedirs(self.working_dir / filepath, exist_ok=True)
                continue

            shutil.copy2(self.path / filepath, self.working_dir / filepath)

    def reset(
        self,
        *,
        seed=None,
        options: dict = None,
        restore_code=True,
    ):
        """Resets the environment to the initial state and returns the initial observation"""
        self.logger.info(f"Resetting environment")
        options = options or {}
        self.current_file = None
        self.current_file_content = None
        self.current_breakpoints_state = {}
        self.rewrite_counter = 0
        self.last_eval_obs = ""
        self.done = False
        self.clear_all_observations()
        self.empty_event_queue()
        self.seed(seed)

        if restore_code:
            self.restore()

        # Notify all tools that the environment is reset and get their observations
        self.queue_event(Event.ENV_RESET, source="env")
        self.all_observations = self.process_events()

        # Gets eval (initial observation) from cache if eval tool was already called or by running env.eval
        if self.last_eval_obs:
            self.step_observation = Observation("env", self.last_eval_obs)
        else:
            self.step_observation = Observation("env", self.eval())
            self.all_observations.insert(0, self.step_observation)

        self.infos = EnvInfo(
            step_observation=self.step_observation,
            all_observations=self.all_observations,
            eval_observation=Observation("env", self.last_eval_obs),
            dir_tree=self.display_files(),
            current_code_with_line_number=self.current_code_with_line_number(),
            current_breakpoints=self.current_breakpoints(),
            action=None,
            done=self.done,
            score=self.score,
            max_score=self.max_score,
            instructions=self.instructions,
            rewrite_counter=self.rewrite_counter,
            tools=self.tool_instructions,
        )

        return self.infos

    def seed(self, seed=None):
        if seed is not None:
            self.rng = np.random.RandomState(seed)

    def eval(self, **kwargs):
        """Evaluates the current code using the provided entrypoint.
        Sets the last_eval_obs, score and done flag based on the evaluation result.
        Returns the last_eval_obs.
        """
        success, output = self.terminal.run(self.entrypoint, timeout=self.run_timeout)
        self.last_eval_obs = output
        self.score = int(success)
        self.done = success
        return self.last_eval_obs

    def load_current_file(self, filepath: str) -> bool:
        self.current_file = filepath
        self.current_file_content = self.load_file(filepath)

    def load_file(self, filepath: str) -> str:
        return (self.working_dir / filepath).read_text()

    def _index_files(self, readonly_patterns: list[str] | None = None):
        # get all file paths relative to the working directory
        self._is_ignored = make_file_matcher(
            self.working_dir / ".froggyignore", patterns=readonly_patterns
        )
        self.all_files = sorted(
            os.path.relpath(path, self.working_dir)
            for path in _walk(self.working_dir, skip=self._is_ignored)
        )

        # get list of editable files
        self._is_readonly = make_file_matcher(
            self.working_dir / ".froggyreadonly", patterns=readonly_patterns
        )
        self.editable_files = [
            p for p in self.all_files if not self._is_readonly(self.working_dir / p)
        ]

    def directory_tree(self, root: str = None, max_depth: int | None = None):
        root = Path(root or self.working_dir).absolute()
        max_depth = max_depth or self.dir_tree_depth

        if not root.exists() or root.is_file():
            return (
                f"Could not display directory tree because {root} is not a directory."
            )

        # initalize with root directory
        result = [str(root) + "/"]

        # get all paths with correct depth
        for path in _walk(root, max_depth, skip=self._is_ignored):
            rel_path = path.relative_to(root)  # relative path from root
            depth = len(rel_path.parts) - 1  # depth of current path
            indent = "  " * depth  # 2 spaces per level for indent

            # file vs direcrory formatting
            result.append(f"{indent}|-- {path.name}")

            if path.is_dir():
                result[-1] += "/"

            if str(path.relative_to(self.working_dir)) not in self.editable_files:
                result[-1] += " (ro)"

        return "\n".join(result)

    def current_breakpoints(self):
        if len(self.current_breakpoints_state) == 0:
            return "No breakpoints are set."
        else:
            # print the breakpoints sorted by file names and line number
            breakpoints = []
            for _key in self.current_breakpoints_state.keys():
                _file_path, _line_number = _key.split("|||")
                _line_number = int(_line_number)
                breakpoints.append([_file_path, _line_number])
            # sort by file name, if file names are same, sort by line number
            breakpoints = sorted(breakpoints, key=lambda x: (x[0], x[1]))
            breakpoints = [
                f"line {_line_number} in {_file_path}"
                for _file_path, _line_number in breakpoints
            ]
            return "\n".join(breakpoints)

    def current_code_with_line_number(self):
        if self.current_file is None or self.current_file_content is None:
            return "You are currently not working in a file. You can use ```view path/to/file.py``` to navigate to a file first."

        output = {
            "File name": self.current_file,
            "Content": "\n"
            + show_line_number(
                self.current_file_content,
                self.current_file,
                self.current_breakpoints_state,
            )
            + "\n",
        }
        if self.current_breakpoints_state:
            output["Note"] = (
                "B indicates breakpoint before a certain line of code, this can be changed using pdb commands such as b, cl, etc."
            )
        return output

    def overwrite_file(self, filepath: str, content: str):
        assert isinstance(content, str), "content should be a string."
        with open(pjoin(self.working_dir, filepath), "w") as f:
            f.write(content)

    @property
    def patch(self):
        command = ["git", "diff", "--no-index", self.path, self.working_dir]
        result = subprocess.run(command, text=True, capture_output=True)
        patch = result.stdout.replace(str(self.working_dir), str(self.path))
        return patch

    def step(self, action: str):
        # given action, return new obs, and update infos
        # the action space is composed of a few smaller action spaces
        self.clear_all_observations()
        self.empty_event_queue()
        message, tool_info = self.get_triggered_tools(action)
        if message:
            self.step_observation = Observation("env", message)
        else:
            triggered_tool, tool_args = tool_info
            try:
                self.step_observation = triggered_tool(tool_args)
            except BaseException as e:
                error_message = (
                    f"Error while using tool {triggered_tool.name} "
                    f"with action: {action}.\n{e}"
                )
                self.step_observation = Observation("env", error_message)
                self.logger.warning(error_message)

        # Process any events that were queued during tool execution
        self.all_observations = self.process_events()
        # prepend step_observation to all_observations
        self.all_observations.insert(0, self.step_observation)

        self.infos = EnvInfo(
            step_observation=self.step_observation,
            all_observations=self.all_observations,
            eval_observation=Observation("env", self.last_eval_obs),
            dir_tree=self.display_files(),
            current_code_with_line_number=self.current_code_with_line_number(),
            current_breakpoints=self.current_breakpoints(),
            action=action,
            instructions=self.instructions,
            score=self.score,
            max_score=self.max_score,
            done=self.done,
            rewrite_counter=self.rewrite_counter,
            tools=self.tool_instructions,
        )

        return self.infos<|MERGE_RESOLUTION|>--- conflicted
+++ resolved
@@ -234,11 +234,7 @@
     def instructions(self):
         _instruction = {
             "Available tools to solve the problem": self.tool_instructions,
-<<<<<<< HEAD
-            "Available commands": [f"```{n}" for n in self.tool_names],
-=======
             "Available commands": [f"```{n}```" for n in self.tool_names],
->>>>>>> 74c4b343
         }
         return _instruction
 
