--- conflicted
+++ resolved
@@ -79,11 +79,8 @@
         self.dir_tree_depth = dir_tree_depth
         self.auto_view_change = auto_view_change
         self.terminal = terminal or Terminal()
-<<<<<<< HEAD
-=======
         self.entrypoint = entrypoint
         self.logger = logger or FroggyLogger("froggy")
->>>>>>> 1b12f095
 
         self.logger = logger or FroggyLogger("froggy")
 
@@ -133,12 +130,8 @@
         # override entrypoint as it might be task dependent
         self.set_entrypoints(entrypoint, debug_entrypoint)
 
-<<<<<<< HEAD
         # Set up the terminal working dir
-        self.terminal.working_dir = str(self.working_dir)
-
-=======
->>>>>>> 1b12f095
+        # self.terminal.working_dir = str(self.working_dir)
         self.logger.debug(f"Working directory: {self.working_dir}")
         shutil.copytree(self.path, self.working_dir, dirs_exist_ok=True)
 
@@ -212,11 +205,7 @@
 
             shutil.copy2(self.path / filepath, self.working_dir / filepath)
 
-<<<<<<< HEAD
     def reset(self, *, seed=None, options: dict = None, restore_code=True):
-=======
-    def reset(self, *, seed=None, options: dict = None):
->>>>>>> 1b12f095
         self.logger.info(f"Resetting environment")
         options = options or {}
         self.current_file = None
