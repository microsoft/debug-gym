import atexit
import copy
import glob
import os
import shutil
import subprocess
import tempfile
from dataclasses import dataclass
from glob import glob
from os.path import join as pjoin
from pathlib import Path

import numpy as np

from froggy.entities import Event, Observation
from froggy.logger import FroggyLogger
from froggy.terminal import Terminal
<<<<<<< HEAD
from froggy.tools.reasoning import ReasoningTool
from froggy.utils import _walk, make_file_matcher, show_line_number
=======
from froggy.tools.pdb import PDBTool
from froggy.tools.rewrite import RewriteTool
from froggy.utils import _walk, make_file_matcher, parse_action, show_line_number
>>>>>>> ad60c68c


@dataclass
class EnvInfo:
    step_observation: Observation  # obs from the tool triggered by env.step or env.last_eval_obs when env.reset
    all_triggered_observations: list[
        Observation
    ]  # obs from all tools triggered by env.step
    eval_observation: str  # last eval observation  # TODO: use Observation dataclass
    dir_tree: str
    current_code_with_line_number: dict | str
    current_breakpoints: str
    action: str
    instructions: dict
    score: int
    max_score: int
    done: bool
    rewrite_counter: int
    tools: dict  # TODO: return some tool dataclass


class EventHooks:
    def __init__(self):
        self.event_listeners = {event: [] for event in Event}

    def subscribe(self, event: Event, tool: "Tool"):
        if event not in self.event_listeners:
            raise ValueError(f"Unknown event type: {event}")
        if not hasattr(tool, event.handler_name):
            raise ValueError(f"Tool does not implement method {event.handler_name}")
        self.event_listeners[event].append(tool)

    def unsubscribe(self, event: Event, tool):
        self.event_listeners[event].remove(tool)

    def notify(self, event: Event, source=None, **kwargs) -> list[Observation]:
        """Notify all tools that are subscribed to the event.
        Returns a list of observations from all tools that are triggered by the event.
        """
        observations = []
        for tool in self.event_listeners[event]:
            if tool == source:
                continue  # skip the source tool to avoid infinite loop
            observation = getattr(tool, event.handler_name)(**kwargs)
            if observation:
                observations.append(observation)
        return observations


class TooledEnv:
    def __init__(self):
        self.tools = {}
        self.event_hooks = EventHooks()
        self.all_triggered_observations = []

    @property
    def tool_names(self):
        return ", ".join([t.name for t in self.tools.values()])

    def seed(self, seed):
        self.rng = np.random.RandomState(seed)

    def add_tool(self, tool):
        if tool.name in self.tools:
            raise ValueError(f"Tool {tool.name} already exists!")

        self.tools[tool.name] = tool
        tool.register(self)

    def has_tool(self, tool_name):
        return tool_name in self.tools

    def get_tool(self, tool_name):
        return self.tools[tool_name]

    def get_triggered_tools(self, action):
        try:
            tool_name, tool_args = parse_action(action)
        except Exception as e:
            # parse error
            return str(e), None
        if tool_name not in self.tools:
            # failed to find tool
            return f"Unregistered tool: {tool_name}", None
        tool = self.tools[tool_name]
        return None, [tool, tool_args]

    @property
    def tool_instructions(self):
        return {name: tool.instructions for name, tool in self.tools.items()}

    def handle_event(self, event: Event, source=None, **kwargs) -> None:
        observations = self.event_hooks.notify(event, source=source, **kwargs)
        self.all_triggered_observations = observations


class RepoEnv(TooledEnv):

    def __init__(
        self,
        path: str | None = None,
        entrypoint: str = "python -m pytest -sq .",
        debug_entrypoint: str | None = None,
        max_score: int = 1,
        readonly_patterns: list[str] | None = None,
        run_on_rewrite: bool = True,
        run_timeout: int | None = None,
        dir_tree_depth: int | None = None,
        auto_view_change: bool = True,
        terminal: Terminal | None = None,
        logger: FroggyLogger | None = None,
    ):
        super().__init__()

        self.path = None
        self.max_score = max_score
        self.run_on_rewrite = run_on_rewrite
        self.run_timeout = run_timeout
        self.dir_tree_depth = dir_tree_depth
        self.auto_view_change = auto_view_change
        self.terminal = terminal or Terminal()
        self.entrypoint = entrypoint
        self.debug_entrypoint = debug_entrypoint or entrypoint
        self.logger = logger or FroggyLogger("froggy")
        self.infos: EnvInfo | None = None

        self.setup_workspace(
            path=path,
            entrypoint=entrypoint,
            debug_entrypoint=debug_entrypoint,
            readonly_patterns=readonly_patterns,
        )
        self.last_eval_obs = ""
        self.score = 0
        self.done = False
        self.rewrite_counter = 0
        self.all_triggered_observations = []

    def setup_workspace(
        self,
        path: str,
        entrypoint: str | None = None,
        debug_entrypoint: str | None = None,
        readonly_patterns: list[str] | None = None,
    ):
        readonly_patterns = readonly_patterns or []
        if self.path:
            self.cleanup_workspace()
            self.path = None

        if path is None:
            return

        self.path = Path(path)

        # Create a random temporary folder for storing a backup of the repo.
        self.tempdir = tempfile.TemporaryDirectory(prefix="RepoEnv-")
        self.working_dir = Path(self.tempdir.name)
        # Make sure to cleanup that folder once done.
        atexit.register(self.tempdir.cleanup)

        self.logger.debug(f"Working directory: {self.working_dir}")
        shutil.copytree(self.path, self.working_dir, dirs_exist_ok=True, symlinks=True)

        self._index_files(readonly_patterns)

        self.current_file = None
        self.current_file_content = None
        self.current_breakpoints_state = {}

        # override entrypoint as it might be task dependent
        self.set_entrypoints(entrypoint, debug_entrypoint)

        # Set up the terminal working dir
        self.terminal.working_dir = str(self.working_dir)

    def set_entrypoints(self, entrypoint, debug_entrypoint):
        if entrypoint:
            entrypoint = entrypoint or ""
            debug_entrypoint = debug_entrypoint or entrypoint
            self.entrypoint = self._prepare_entrypoint(entrypoint)
            self.debug_entrypoint = self._prepare_entrypoint(debug_entrypoint)

    @staticmethod
    def _prepare_entrypoint(entrypoint):
        entrypoint_list = entrypoint.split()

        if entrypoint_list[0] != "python":
            entrypoint_list[0] = f"$(which {entrypoint_list[0]})"
            entrypoint_list = ["python"] + entrypoint_list
            entrypoint = entrypoint_list

        entrypoint = " ".join(entrypoint_list)
        return entrypoint

    def cleanup_workspace(self):
        self.tempdir.cleanup()

    @property
    def instructions(self):
        _instruction = {
            "Available tools to solve the problem": self.tool_instructions,
            "Available commands": self.tool_names,
        }
        return _instruction

    def display_files(self):
        msg = (
            "Listing files in the current working directory."
            " (ro) indicates read-only files."
            f" Max depth: {str(self.dir_tree_depth)}.\n"
        )
        msg += self.directory_tree()
        return msg

    def restore(self, *filepaths):
        filepaths = filepaths or glob(
            f"{self.path}/**",
            root_dir=self.path,
            recursive=True,
        )
        relative_filepaths = [os.path.relpath(f, self.path) for f in filepaths]
        for filepath in relative_filepaths:
            if os.path.isdir(self.path / filepath):
                os.makedirs(self.working_dir / filepath, exist_ok=True)
                continue

            shutil.copy2(self.path / filepath, self.working_dir / filepath)

    def reset(
        self,
        *,
        seed=None,
        options: dict = None,
        restore_code=True,
    ):
        """Resets the environment to the initial state and returns the initial observation"""
        self.logger.info(f"Resetting environment")
        options = options or {}
        self.current_file = None
        self.current_file_content = None
        self.current_breakpoints_state = {}
        self.rewrite_counter = 0
        self.last_eval_obs = ""
        self.done = False
        self.all_triggered_observations = []

        if restore_code:
            self.restore()

        self.handle_event(Event.ENV_RESET, source="env")

        # get the initial observation, from cache if eval tool already called or running eval
        self.step_observation = Observation("env", self.last_eval_obs or self.eval())

        self.infos = EnvInfo(
            step_observation=self.step_observation,
            all_triggered_observations=self.all_triggered_observations,
            dir_tree=self.display_files(),
            current_code_with_line_number=self.current_code_with_line_number(),
            current_breakpoints=self.current_breakpoints(),
            action=None,
            eval_observation=self.last_eval_obs,
            done=self.done,
            score=self.score,
            max_score=self.max_score,
            instructions=self.instructions,
            rewrite_counter=self.rewrite_counter,
            tools=self.tool_instructions,
        )

        return self.infos

    def eval(self, **kwargs):
        """Evaluates the current code using the provided entrypoint.
        Sets the last_eval_obs, score and done flag based on the evaluation result.
        Returns the last_eval_obs.
        """
        success, output = self.terminal.run(self.entrypoint, timeout=self.run_timeout)
        self.last_eval_obs = output
        self.score = int(success)
        self.done = success
        return self.last_eval_obs

    def load_current_file(self, filepath: str) -> bool:
        self.current_file = filepath
        self.current_file_content = self.load_file(filepath)

    def load_file(self, filepath: str) -> str:
        return (self.working_dir / filepath).read_text()

    def _index_files(self, readonly_patterns: list[str] | None = None):
        # get all file paths relative to the working directory
        self._is_ignored = make_file_matcher(
            self.working_dir / ".froggyignore", patterns=readonly_patterns
        )
        self.all_files = sorted(
            os.path.relpath(path, self.working_dir)
            for path in _walk(self.working_dir, skip=self._is_ignored)
        )

        # get list of editable files
        self._is_readonly = make_file_matcher(
            self.working_dir / ".froggyreadonly", patterns=readonly_patterns
        )
        self.editable_files = [
            p for p in self.all_files if not self._is_readonly(self.working_dir / p)
        ]

    def directory_tree(self, root: str = None, max_depth: int | None = None):
        root = Path(root or self.working_dir).absolute()
        max_depth = max_depth or self.dir_tree_depth

        if not root.exists() or root.is_file():
            return (
                f"Could not display directory tree because {root} is not a directory."
            )

        # initalize with root directory
        result = [str(root) + "/"]

        # get all paths with correct depth
        for path in _walk(root, max_depth, skip=self._is_ignored):
            rel_path = path.relative_to(root)  # relative path from root
            depth = len(rel_path.parts) - 1  # depth of current path
            indent = "  " * depth  # 2 spaces per level for indent

            # file vs direcrory formatting
            result.append(f"{indent}|-- {path.name}")

            if path.is_dir():
                result[-1] += "/"

            if str(path.relative_to(self.working_dir)) not in self.editable_files:
                result[-1] += " (ro)"

        return "\n".join(result)

    def current_breakpoints(self):
        if len(self.current_breakpoints_state) == 0:
            return "No breakpoints are set."
        else:
            # print the breakpoints sorted by file names and line number
            breakpoints = []
            for _key in self.current_breakpoints_state.keys():
                _file_path, _line_number = _key.split("|||")
                _line_number = int(_line_number)
                breakpoints.append([_file_path, _line_number])
            # sort by file name, if file names are same, sort by line number
            breakpoints = sorted(breakpoints, key=lambda x: (x[0], x[1]))
            breakpoints = [
                f"line {_line_number} in {_file_path}"
                for _file_path, _line_number in breakpoints
            ]
            return "\n".join(breakpoints)

    def current_code_with_line_number(self):
        if self.current_file is None or self.current_file_content is None:
            return "You are currently not working in a file. You can use ```view path/to/file.py``` to navigate to a file first."

        output = {
            "File name": self.current_file,
            "Content": "\n"
            + show_line_number(
                self.current_file_content,
                self.current_file,
                self.current_breakpoints_state,
            )
            + "\n",
        }
        if self.current_breakpoints_state:
            output["Note"] = (
                "B indicates breakpoint before a certain line of code, this can be changed using pdb commands such as b, cl, etc."
            )
        return output

    def overwrite_file(self, filepath: str, content: str):
        assert isinstance(content, str), "content should be a string."
        with open(pjoin(self.working_dir, filepath), "w") as f:
            f.write(content)

    @property
    def patch(self):
        command = ["git", "diff", "--no-index", self.path, self.working_dir]
        result = subprocess.run(command, text=True, capture_output=True)
        patch = result.stdout.replace(str(self.working_dir), str(self.path))
        return patch

    def step(self, action: str):
        # given action, return new obs, and update infos
        # the action space is composed of a few smaller action spaces
<<<<<<< HEAD
        self.all_triggered_observations = []
        triggered_tools = self.get_triggered_tools(action)
        assert (
            len(triggered_tools) <= 1
        ), f"Multiple tools are triggered by the same action! {action}"

        self.step_observation = Observation("env", f"Invalid action: {action}.")
        if triggered_tools:
            triggered_tool = triggered_tools[0]
            try:
                self.step_observation = triggered_tool(action)
            except BaseException as e:
                error_message = f"Error while using tool {triggered_tool.name} with action: {action}.\n{e}"
                self.step_observation = Observation("env", error_message)
                self.logger.warning(error_message)

            if isinstance(triggered_tool, ReasoningTool):
                reasoning_tool = self.get_tool(triggered_tool.name)
                if (
                    reasoning_tool.success_chain_action is True
                    and reasoning_tool.infos_cache is not None
                    and reasoning_tool.infos_cache.done is not None
                ):
                    # use done, score and info from the tool that was executed after reasoning
                    self.done = reasoning_tool.infos_cache.done
                    self.score = reasoning_tool.infos_cache.score
                    self.infos = copy.deepcopy(reasoning_tool.infos_cache)
                    # update obs and action in info
                    self.infos.step_observation = self.step_observation
                    self.infos.action = action
                    return self.infos
=======
        message, tool_info = self.get_triggered_tools(action)
        if message:
            self.obs = message
        else:
            triggered_tool, tool_args = tool_info
            try:
                self.obs = triggered_tool.use(tool_args)
            except:
                self.obs = f"Error while using tool {triggered_tool.name} with action: \n{action}"

            if isinstance(triggered_tool, RewriteTool):
                self.rewrite_counter += 1
                if triggered_tool.rewrite_success:
                    if self.run_on_rewrite:
                        self.obs += "\nNew code has been run."
                        self.run()
                    if self.has_tool("pdb"):
                        # Restart pdb to take into account recent changes.
                        self.get_tool("pdb").restart_pdb()
                        self.dbg_obs = self.get_tool("pdb").pdb_obs
                        self.obs += (
                            "\nDebugging terminal started:\n" f"{self.dbg_obs}\n"
                        )
            elif isinstance(triggered_tool, PDBTool):
                if self.auto_view_change:
                    current_frame_file = triggered_tool.current_frame_file
                    if current_frame_file in self.all_files:
                        self.load_current_file(triggered_tool.current_frame_file)
>>>>>>> ad60c68c

        self.infos = EnvInfo(
            step_observation=self.step_observation,
            all_triggered_observations=self.all_triggered_observations,
            dir_tree=self.display_files(),
            current_code_with_line_number=self.current_code_with_line_number(),
            current_breakpoints=self.current_breakpoints(),
            action=action,
            instructions=self.instructions,
            eval_observation=self.last_eval_obs,
            score=self.score,
            max_score=self.max_score,
            done=self.done,
            rewrite_counter=self.rewrite_counter,
            tools=self.tool_instructions,
        )

        return self.infos

    def handle_event(self, event: Event, source=None, **kwargs) -> None:
        if event in [Event.REWRITE_SUCCESS, Event.REWRITE_FAIL]:
            self.rewrite_counter += 1
        if event == Event.SWITCH_CONTEXT and self.auto_view_change:
            # should be handled by the view tool?
            new_context = kwargs.get("filepath")
            if new_context in self.all_files:
                self.load_current_file(new_context)
                # obs += f"\nSwitched context to {new_context}."

        observations = self.event_hooks.notify(event, source=source, **kwargs)
        self.all_triggered_observations += observations<|MERGE_RESOLUTION|>--- conflicted
+++ resolved
@@ -15,14 +15,7 @@
 from froggy.entities import Event, Observation
 from froggy.logger import FroggyLogger
 from froggy.terminal import Terminal
-<<<<<<< HEAD
-from froggy.tools.reasoning import ReasoningTool
-from froggy.utils import _walk, make_file_matcher, show_line_number
-=======
-from froggy.tools.pdb import PDBTool
-from froggy.tools.rewrite import RewriteTool
 from froggy.utils import _walk, make_file_matcher, parse_action, show_line_number
->>>>>>> ad60c68c
 
 
 @dataclass
@@ -414,68 +407,21 @@
     def step(self, action: str):
         # given action, return new obs, and update infos
         # the action space is composed of a few smaller action spaces
-<<<<<<< HEAD
         self.all_triggered_observations = []
-        triggered_tools = self.get_triggered_tools(action)
-        assert (
-            len(triggered_tools) <= 1
-        ), f"Multiple tools are triggered by the same action! {action}"
-
-        self.step_observation = Observation("env", f"Invalid action: {action}.")
-        if triggered_tools:
-            triggered_tool = triggered_tools[0]
-            try:
-                self.step_observation = triggered_tool(action)
-            except BaseException as e:
-                error_message = f"Error while using tool {triggered_tool.name} with action: {action}.\n{e}"
-                self.step_observation = Observation("env", error_message)
-                self.logger.warning(error_message)
-
-            if isinstance(triggered_tool, ReasoningTool):
-                reasoning_tool = self.get_tool(triggered_tool.name)
-                if (
-                    reasoning_tool.success_chain_action is True
-                    and reasoning_tool.infos_cache is not None
-                    and reasoning_tool.infos_cache.done is not None
-                ):
-                    # use done, score and info from the tool that was executed after reasoning
-                    self.done = reasoning_tool.infos_cache.done
-                    self.score = reasoning_tool.infos_cache.score
-                    self.infos = copy.deepcopy(reasoning_tool.infos_cache)
-                    # update obs and action in info
-                    self.infos.step_observation = self.step_observation
-                    self.infos.action = action
-                    return self.infos
-=======
         message, tool_info = self.get_triggered_tools(action)
         if message:
-            self.obs = message
+            self.step_observation = Observation("env", message)
         else:
             triggered_tool, tool_args = tool_info
             try:
-                self.obs = triggered_tool.use(tool_args)
-            except:
-                self.obs = f"Error while using tool {triggered_tool.name} with action: \n{action}"
-
-            if isinstance(triggered_tool, RewriteTool):
-                self.rewrite_counter += 1
-                if triggered_tool.rewrite_success:
-                    if self.run_on_rewrite:
-                        self.obs += "\nNew code has been run."
-                        self.run()
-                    if self.has_tool("pdb"):
-                        # Restart pdb to take into account recent changes.
-                        self.get_tool("pdb").restart_pdb()
-                        self.dbg_obs = self.get_tool("pdb").pdb_obs
-                        self.obs += (
-                            "\nDebugging terminal started:\n" f"{self.dbg_obs}\n"
-                        )
-            elif isinstance(triggered_tool, PDBTool):
-                if self.auto_view_change:
-                    current_frame_file = triggered_tool.current_frame_file
-                    if current_frame_file in self.all_files:
-                        self.load_current_file(triggered_tool.current_frame_file)
->>>>>>> ad60c68c
+                self.step_observation = triggered_tool(tool_args)
+            except BaseException as e:
+                error_message = (
+                    f"Error while using tool {triggered_tool.name} "
+                    f"with action: {action}.\n{e}"
+                )
+                self.step_observation = Observation("env", error_message)
+                self.logger.warning(error_message)
 
         self.infos = EnvInfo(
             step_observation=self.step_observation,
