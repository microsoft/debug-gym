--- conflicted
+++ resolved
@@ -12,8 +12,8 @@
 import datasets
 import docker
 from swebench.harness.constants import MAP_REPO_VERSION_TO_SPECS
+from swebench.harness.test_spec import replace_uninstallable_packages_requirements_txt
 from swebench.harness.utils import get_environment_yml, get_requirements
-from swebench.harness.test_spec import replace_uninstallable_packages_requirements_txt
 from tqdm import tqdm
 
 import froggy.utils as utils
@@ -107,20 +107,17 @@
                 f"Local checked out branch {local_branch_path} already exists."
             )
 
-<<<<<<< HEAD
-        # For swebench, we must pass the fail_to_pass and pass_to_pass unit tests.
-        entrypoint = (
-            self.install_configs["test_cmd"] + " " + " ".join(fail_to_pass)
-        )  # + pass_to_pass)
-=======
         # Depending on the SWE-Bench task instance, we need to patch fail_to_pass and pass_to_pass.
         if "django" in self.ds_row["instance_id"]:
             # test_zero_ip_addr (admin_scripts.tests.ManageRunserver) -> admin_scripts.tests.ManageRunserver.test_zero_ip_addr
             # Make regex to perform the replacement
-            fail_to_pass = [re.sub(r"(.*) \((.*)\)", r"\2.\1", test) for test in fail_to_pass]
-
-        entrypoint = self.install_configs["test_cmd"] + " " + " ".join(fail_to_pass) # + pass_to_pass)
->>>>>>> 6c2123e8
+            fail_to_pass = [
+                re.sub(r"(.*) \((.*)\)", r"\2.\1", test) for test in fail_to_pass
+            ]
+
+        entrypoint = (
+            self.install_configs["test_cmd"] + " " + " ".join(fail_to_pass)
+        )  # + pass_to_pass)
         # # TODO: Find another way to extract inline env vars from entrypoint. Move to env_vars instead of setup_commands
         if entrypoint.startswith("PYTHONWARNINGS"):
             export, remaining = entrypoint.split(" ", 1)
@@ -414,7 +411,7 @@
         # success, output1 = self.terminal.run("rm -rf /tmp/code/*")
         success, output1 = self.terminal.run(f"rm -rf {self.working_dir / '*'}")
         # Copy the initial code to the working directory.
-        #success, output2 = self.terminal.run("cp -r /tmp/initial_code/* /tmp/code/")
+        # success, output2 = self.terminal.run("cp -r /tmp/initial_code/* /tmp/code/")
         success, output2 = self.terminal.run(f"cp -r /tmp/code/* {self.working_dir}")
         self.run_install()
         self.run_post_install()
@@ -424,13 +421,18 @@
         # TODO: probably needed cleanup specific to each SWE-Bench repo.
         infos["last_run_obs"] = utils.cleanup_pytest_output(infos["last_run_obs"])
 
-        self.max_score = len(self.ds_row['FAIL_TO_PASS'])
+        self.max_score = len(self.ds_row["FAIL_TO_PASS"])
         infos["max_score"] = self.max_score
 
+        from swebench.harness.constants import TestStatus
         from swebench.harness.log_parsers import MAP_REPO_TO_PARSER
-        from swebench.harness.constants import TestStatus
+
         test_status_map = MAP_REPO_TO_PARSER[self.repo](infos["last_run_obs"])
-        infos["score"] = sum(1 for test in test_status_map if test_status_map[test] == TestStatus.PASSED.value)
+        infos["score"] = sum(
+            1
+            for test in test_status_map
+            if test_status_map[test] == TestStatus.PASSED.value
+        )
 
         return infos["obs"], infos
 
