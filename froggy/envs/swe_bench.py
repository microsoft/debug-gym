--- conflicted
+++ resolved
@@ -5,16 +5,12 @@
 from os.path import join as pjoin
 from pathlib import Path
 
-<<<<<<< HEAD
-from datasets import load_dataset as load_hf_dataset
+import datasets
 from swebench.harness.constants import MAP_REPO_VERSION_TO_SPECS
 from swebench.harness.utils import get_environment_yml, get_requirements
-=======
-import datasets
->>>>>>> df077717
-
+
+import froggy.utils as utils
 from froggy.envs.env import RepoEnv
-import froggy.utils as utils
 
 
 class SWEBenchEnv(RepoEnv):
@@ -27,14 +23,12 @@
         **kwargs,
     ):
         super().__init__(**kwargs)
-<<<<<<< HEAD
+
         self.dataset_id = dataset_id
         self.split = split
         self.swe_bench_base_image = base_image
         self.swe_bench_repo_paths = Path(pjoin(tempfile.gettempdir(), "swe-bench"))
-=======
-
->>>>>>> df077717
+
         self.load_dataset()
         self.setup_commands = []
         # # atexit.register(self.cleanup)  # cleanup the containers and images
@@ -49,11 +43,7 @@
         return _instruction
 
     def load_dataset(self):
-<<<<<<< HEAD
-        self.ds = load_hf_dataset(self.dataset_id)["test"]
-=======
-        self.ds = datasets.load_dataset(self.HF_SWE_BENCH_VERIFIED)["test"]
->>>>>>> df077717
+        self.ds = datasets.load_dataset(self.dataset_id)["test"]
         self.dataset = {row["instance_id"]: row for row in self.ds.sort("instance_id")}
 
     def setup_local_repo(self):
@@ -82,7 +72,6 @@
         # Make the pdb ignore
         self.make_froggyignore(local_repo_path=local_repo_path)
 
-<<<<<<< HEAD
         entrypoint = self.install_configs["test_cmd"]
         # # TODO: Find another way to extract inline env vars from entrypoint. Move to env_vars instead of setup_commands
         if entrypoint.startswith("PYTHONWARNINGS"):
@@ -95,10 +84,6 @@
 
         # TODO: one workspace per task?
         self.setup_workspace(local_repo_path, entrypoint)
-=======
-        # For swebench, we must pass the fail_to_pass and pass_to_pass unit tests.
-        self.setup_workspace(local_repo_path, entrypoint="python -m pytest " + " ".join(fail_to_pass + pass_to_pass))
->>>>>>> df077717
 
     def reset(self, *, seed=None, options: dict | None = None):
         options = options or {}
@@ -115,7 +100,9 @@
         obs, infos = super().reset()
         infos["last_run_obs"] = utils.cleanup_pytest_output(infos["last_run_obs"])
 
-        self.max_score = utils.extract_max_score_from_pytest_output(infos["last_run_obs"])
+        self.max_score = utils.extract_max_score_from_pytest_output(
+            infos["last_run_obs"]
+        )
         infos["max_score"] = self.max_score
         infos["score"] = utils.extract_reward_from_pytest_output(infos["last_run_obs"])
 
