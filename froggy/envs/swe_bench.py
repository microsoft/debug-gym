--- conflicted
+++ resolved
@@ -192,15 +192,9 @@
             # Run pre-install commands
             """
         for pre_install_cmd in self.install_configs.get("pre_install", []):
-<<<<<<< HEAD
-            pre_install_cmd = pre_install_cmd.replace(
-                "apt-get", "sudo apt-get"
-            ).replace("sudo sudo", "sudo")
-=======
             pre_install_cmd = pre_install_cmd.replace("apt-get", "sudo apt-get")
             pre_install_cmd = pre_install_cmd.replace("echo", "sudo echo")
             pre_install_cmd = pre_install_cmd.replace("sudo sudo", "sudo")
->>>>>>> 8d0bbb5f
             dockerfile += f"RUN {pre_install_cmd}\n"
 
         # """Add eval_cmd to be executed every time the terminal is called"""
@@ -476,51 +470,6 @@
         status, output = self.terminal.run(command, raises=True)
         return status, output
 
-<<<<<<< HEAD
-    def setup_terminal(self):
-        host_uid = os.getuid()
-        host_gid = os.getgid()
-        cached_image = f"{self.ds_row['instance_id']}-{host_uid}-{host_gid}"
-
-        try:
-            docker_client = docker.from_env()
-            docker_client.images.get(cached_image)
-            self.logger.debug(f"Used cached image: {cached_image}.")
-            self.terminal._patched_image = cached_image
-            self.setup_base_image()
-            self.run_install()
-            self.run_post_install()
-            # self.terminal.container = self.terminal.setup_container()
-
-        except docker.errors.ImageNotFound:
-            self.logger.debug(f"Building cached image {cached_image}.")
-            # TODO: set base_image and conda_env per task
-            self.run_pre_install()
-            self.setup_base_image()
-            self.run_install()
-            self.run_post_install()
-            # Commit the container to a new image with the same name
-            self.terminal.container.commit(cached_image)
-
-    def setup_base_image(self):
-        self.prepare_eval_commands()
-
-        self.conda_env = self.create_conda_env()
-
-        entrypoint = self.install_configs["test_cmd"]
-
-        # TODO: Find another way to extract inline env vars from entrypoint. Move to env_vars instead of setup_commands
-        if entrypoint.startswith("PYTHONWARNINGS"):
-            export, remaining = entrypoint.split(" ", 1)
-            self.setup_commands.append(f"export {export}")
-            entrypoint = remaining
-
-        # Commit the container to a new image with the same name
-        # self.terminal.container.commit(repository=container_name)
-        # return self.conda_env
-
-=======
->>>>>>> 8d0bbb5f
     def run_pre_install(self):
         pre_install_cmds = self.install_configs.get("pre_install")
         if pre_install_cmds:
