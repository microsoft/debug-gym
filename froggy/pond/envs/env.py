--- conflicted
+++ resolved
@@ -173,11 +173,7 @@
         self.current_file_content = None
         self.current_breakpoints_state = {}
         self.rewrite_counter = 0
-<<<<<<< HEAD
-        self.last_eval_output: EvalOutput = None
-=======
         self.last_eval: EvalOutput = None
->>>>>>> d802c145
         self.score = 0
         self.done = False
         # clear all observations and event queue (queue should be empty already)
@@ -285,18 +281,6 @@
         self.all_observations = self.process_events()
 
         # Gets eval (initial observation) from cache or by running env.eval
-<<<<<<< HEAD
-        if self.last_eval_output:  # if eval tool was triggered by Event.ENV_RESET
-            self.step_observation = Observation("env", self.last_eval_output_text)
-        else:  # if eval tool was not triggered by Event.ENV_RESET
-            self.last_eval_output = self.eval()
-            self.step_observation = Observation("env", self.last_eval_output_text)
-            self.all_observations.insert(0, self.step_observation)
-
-        self.max_score = self.calculate_max_score(self.last_eval_output)
-        self.score = self.calculate_score(self.last_eval_output)
-        self.done = self.calculate_done(self.last_eval_output)
-=======
         if self.last_eval:  # if eval tool was triggered by Event.ENV_RESET
             self.step_observation = Observation("env", self.last_eval.output)
         else:  # if eval tool was not triggered by Event.ENV_RESET
@@ -307,16 +291,11 @@
         self.max_score = self.calculate_max_score(self.last_eval)
         self.score = self.calculate_score(self.last_eval)
         self.done = self.calculate_done(self.last_eval)
->>>>>>> d802c145
 
         self.infos = EnvInfo(
             step_observation=self.step_observation,
             all_observations=self.all_observations,
-<<<<<<< HEAD
-            eval_observation=Observation("env", self.last_eval_output_text),
-=======
             eval_observation=Observation("env", self.last_eval.output),
->>>>>>> d802c145
             dir_tree=self.display_files(),
             current_code_with_line_number=self.current_code_with_line_number(),
             current_breakpoints=self.current_breakpoints(),
@@ -350,24 +329,6 @@
         Override in subclasses for different behavior."""
         return self.score == self.max_score
 
-<<<<<<< HEAD
-    def cleanup_eval_output(self, eval_output: EvalOutput) -> str:
-        """Cleanup the eval output before setting it as the last_eval_output.
-        Override in subclasses for different behavior."""
-        return eval_output.output
-
-    @property
-    def last_eval_output_text(self) -> str:
-        return self.cleanup_eval_output(self.last_eval_output)
-
-    def eval(self, **kwargs) -> EvalOutput:
-        """Evaluates the current code using the provided entrypoint.
-        Sets the last_eval_output and returns it.
-        Override in subclasses for different behavior."""
-        output = self.terminal.run(self.entrypoint, timeout=self.run_timeout)
-        self.last_eval_output = EvalOutput(*output)
-        return self.last_eval_output
-=======
     def eval(self, **kwargs) -> EvalOutput:
         """Evaluates the current code using the provided entrypoint.
         Sets the last_eval and returns it.
@@ -375,7 +336,6 @@
         success, output = self.terminal.run(self.entrypoint, timeout=self.run_timeout)
         self.last_eval = EvalOutput(success, output)
         return self.last_eval
->>>>>>> d802c145
 
     def load_current_file(self, filepath: str) -> bool:
         self.current_file = filepath
@@ -507,22 +467,13 @@
         self.all_observations.insert(0, self.step_observation)
 
         # Calculate score and done based on the last eval output
-<<<<<<< HEAD
-        self.score = self.calculate_score(self.last_eval_output)
-        self.done = self.calculate_done(self.last_eval_output)
-=======
         self.score = self.calculate_score(self.last_eval)
         self.done = self.calculate_done(self.last_eval)
->>>>>>> d802c145
 
         self.infos = EnvInfo(
             step_observation=self.step_observation,
             all_observations=self.all_observations,
-<<<<<<< HEAD
-            eval_observation=Observation("env", self.last_eval_output_text),
-=======
             eval_observation=Observation("env", self.last_eval.output),
->>>>>>> d802c145
             dir_tree=self.display_files(),
             current_code_with_line_number=self.current_code_with_line_number(),
             current_breakpoints=self.current_breakpoints(),
